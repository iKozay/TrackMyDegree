--- conflicted
+++ resolved
@@ -51,12 +51,7 @@
     depends_on:
       - sqlserver
       - redis
-<<<<<<< HEAD
       - mongodb
-=======
-    secrets:
-      - sql_server_password
->>>>>>> ca6d3bd2
     networks:
       - app-network
 
@@ -93,36 +88,6 @@
     networks:
       - app-network
 
-<<<<<<< HEAD
-  mongodb:
-    image: mongo:latest
-    ports:
-      - "27017:27017"
-    environment:
-      # Should look into using secrets for sensitive info like passwords
-      # See: https://docs.docker.com/compose/how-tos/use-secrets/
-      - MONGO_INITDB_ROOT_USERNAME=admin
-      - MONGO_INITDB_ROOT_PASSWORD=changeme123
-    volumes:
-      - mongodb-data:/data/db
-=======
-      # Add Watchtower
-  watchtower:
-    image: containrrr/watchtower
-    container_name: watchtower
-    restart: unless-stopped
-    volumes:
-      - /var/run/docker.sock:/var/run/docker.sock
-    command: --interval 60  # check every minute
-    environment:
-      - WATCHTOWER_CLEANUP=true  # remove old images
-      - WATCHTOWER_NOTIFICATIONS_LEVEL=info
-      - WATCHTOWER_DEBUG=false
-      - WATCHTOWER_REGISTRY_AUTH=true
->>>>>>> ca6d3bd2
-    networks:
-      - app-network
-
 networks:
   app-network:
     driver: bridge
@@ -130,11 +95,8 @@
 volumes:
   mssql-data:
   redis-data:
-<<<<<<< HEAD
   mongodb-data:
-=======
 
 secrets:
   sql_server_password:
-    file: ./secrets/sql_server_password.txt
->>>>>>> ca6d3bd2
+    file: ./secrets/sql_server_password.txt