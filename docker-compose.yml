--- conflicted
+++ resolved
@@ -32,28 +32,6 @@
       - "1433:1433"
     volumes:
       - ./init.sql:/docker-entrypoint-initdb.d/init.sql
-<<<<<<< HEAD
       - ./entrypoint.sh:/usr/src/app/entrypoint.sh  # Mount the entrypoint script
     command:  chmod +x entrypoint.sh
     entrypoint: ["/bin/sh", "/usr/src/app/entrypoint.sh"]  # Use the custom entrypoint script
-=======
-      - ./entrypoint.sh:/usr/src/app/entrypoint.sh # Mount the entrypoint script
-    entrypoint: ["/usr/src/app/entrypoint.sh"] # Use the custom entrypoint script
-    healthcheck:
-      test:
-        [
-          "CMD",
-          "sqlcmd",
-          "-S",
-          "localhost",
-          "-U",
-          "sa",
-          "-P",
-          "MySecureP@ss123",
-          "-Q",
-          "SELECT 1",
-        ]
-      interval: 30s
-      timeout: 10s
-      retries: 5
->>>>>>> 45fcb04e
