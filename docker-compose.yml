--- conflicted
+++ resolved
@@ -51,12 +51,6 @@
     depends_on:
       - sqlserver
       - redis
-<<<<<<< HEAD
-=======
-      - mongodb
-    networks:
-      - app-network
->>>>>>> 1133cb29
     secrets:
       - sql_server_password
     networks:
@@ -95,21 +89,6 @@
     networks:
       - app-network
 
-<<<<<<< HEAD
-      # Add Watchtower
-  watchtower:
-    image: containrrr/watchtower
-    container_name: watchtower
-    restart: unless-stopped
-    volumes:
-      - /var/run/docker.sock:/var/run/docker.sock
-    command: --interval 60  # check every minute
-    environment:
-      - WATCHTOWER_CLEANUP=true  # remove old images
-      - WATCHTOWER_NOTIFICATIONS_LEVEL=info
-      - WATCHTOWER_DEBUG=false
-      - WATCHTOWER_REGISTRY_AUTH=true
-=======
   mongodb:
     image: mongo:latest
     ports:
@@ -121,7 +100,6 @@
       - MONGO_INITDB_ROOT_PASSWORD=changeme123
     volumes:
       - mongodb-data:/data/db
->>>>>>> 1133cb29
     networks:
       - app-network
 
