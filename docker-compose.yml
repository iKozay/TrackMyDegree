--- conflicted
+++ resolved
@@ -90,12 +90,9 @@
     depends_on:
       - sqlserver
       - redis
-<<<<<<< HEAD
       - mongodb
     networks:
       - app-network
-=======
->>>>>>> b230e9bf
     secrets:
       - sql_server_password
     networks:
@@ -175,11 +172,8 @@
 volumes:
   mssql-data:
   redis-data:
-<<<<<<< HEAD
   mongodb-data:
-=======
   letsencrypt-data:
->>>>>>> b230e9bf
 
 secrets:
   sql_server_password:
