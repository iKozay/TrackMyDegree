version: '3.8'

services:
  tests:
    # This builds the test container using a specific Dockerfile for testing. I do not see any Dockerfile.test for front-end.
    # TODO: include front-end tests as well
    build:
      context: ./Back-End
      dockerfile: Dockerfile.test
    depends_on:
      - backend
      - sqlserver
      - redis
    networks:
      - app-network
    entrypoint: >
      sh -c "
      ./ping-backend.sh &&
      npm test
      "

  traefik:
    image: traefik:latest
    restart: always
    ports:
      - "80:80"
      - "443:443"
    environment:
      - DOMAIN=${DOMAIN:-localhost}
    command:
      # Enable Docker provider. Automatically discover services. See labels under frontend container.
      - --providers.docker=true
      - --providers.docker.exposedbydefault=false
      # Define entrypoints for HTTP and HTTPS
      - --entrypoints.web.address=:80
      - --entrypoints.websecure.address=:443
      # Let's Encrypt configuration
      - --certificatesresolvers.letsencrypt.acme.tlschallenge=true
      - --certificatesresolvers.letsencrypt.acme.email=${ACME_EMAIL:-admin@${DOMAIN:-localhost}}
      - --certificatesresolvers.letsencrypt.acme.storage=/letsencrypt/acme.json
      # Redirect HTTP to HTTPS
      - --entrypoints.web.http.redirections.entrypoint.to=websecure
      - --entrypoints.web.http.redirections.entrypoint.scheme=https
    volumes:
      - letsencrypt-data:/letsencrypt
      # Mount Docker socket as read-only to allow Traefik to discover services
      - /var/run/docker.sock:/var/run/docker.sock:ro
    networks:
      - app-network
    labels:
      - "traefik.enable=false"

  frontend:
    image: ghcr.io/ikozay/trackmydegree-frontend:latest
    restart: unless-stopped
<<<<<<< HEAD
    ports:
          # This exposes port 3000 on the host machine meaning. I do not know what proxy solution they are using for SSL and port mapping (443-->3000)
      - "3000:3000"
    environment:
      - REACT_APP_API_URL=http://backend:8000
=======
    expose:
      - "3000"
>>>>>>> 4683072d
    depends_on:
      - backend
      - traefik
    networks:
      - app-network
    labels:
      - "traefik.enable=true"
      - "traefik.http.routers.frontend.rule=Host(`${DOMAIN:-localhost}`)"
      - "traefik.http.routers.frontend.tls=true"
      - "traefik.http.routers.frontend.tls.certresolver=letsencrypt"
      - "traefik.http.services.frontend.loadbalancer.server.port=3000"

  backend:
    image: ghcr.io/ikozay/trackmydegree-backend:latest
    restart: unless-stopped
    expose:
      - "8000"
    environment:
      - SQL_SERVER_HOST=sqlserver
      - SQL_SERVER_USER=sa
      - SQL_SERVER_PASSWORD_FILE=/run/secrets/sql_server_password
      - SQL_SERVER_DATABASE=master
      - REDIS_HOST=redis
      - REDIS_PORT=6379
      - REDIS_URL=redis://redis:6379
    volumes:
      - ./backups:/var/backups
    depends_on:
      - sqlserver
      - redis
    secrets:
      - sql_server_password
    networks:
      - app-network
    labels:
      - "traefik.enable=false"

  sqlserver:
    image: mcr.microsoft.com/mssql/server:2019-latest
    user: root  # Ensure the container runs as root for initialization
    environment:
      - ACCEPT_EULA=Y
      - MSSQL_SA_PASSWORD_FILE=/run/secrets/sql_server_password
      - MSSQL_PID=Developer
      # This allows the FRONTEND to talk to the DATABASE directly (potentially bypassing the backend) for CORS using PUBLIC IP
      - CORS_ORIGIN=https://${DOMAIN:-frontend:3000}
    expose:
      - "1433"
    volumes:
      - mssql-data:/var/opt/mssql/data
      - ./init.sql:/docker-entrypoint-initdb.d/init.sql
      - ./entrypoint-sql.sh:/usr/src/app/entrypoint-sql.sh
    entrypoint: ["/bin/sh", "/usr/src/app/entrypoint-sql.sh"]
    networks:
      - app-network
    secrets:
      - sql_server_password
    labels:
      - "traefik.enable=false"

  redis:
    image: redis:latest
    container_name: my-redis
    expose:
      - "6379"
    volumes:
      - redis-data:/data
    networks:
      - app-network
    labels:
      - "traefik.enable=false"

  # Add Watchtower for automatic updates
  watchtower:
    image: containrrr/watchtower
    container_name: watchtower
    restart: unless-stopped
    volumes:
      - /var/run/docker.sock:/var/run/docker.sock
    command: --interval 60  # check every minute
    environment:
      - WATCHTOWER_CLEANUP=true  # remove old images
      - WATCHTOWER_NOTIFICATIONS_LEVEL=info
      - WATCHTOWER_DEBUG=false
      - WATCHTOWER_REGISTRY_AUTH=true
    networks:
      - app-network

networks:
  app-network:
    driver: bridge

volumes:
  mssql-data:
  redis-data:
  letsencrypt-data:

secrets:
  sql_server_password:
    file: ./secrets/sql_server_password.txt<|MERGE_RESOLUTION|>--- conflicted
+++ resolved
@@ -53,16 +53,10 @@
   frontend:
     image: ghcr.io/ikozay/trackmydegree-frontend:latest
     restart: unless-stopped
-<<<<<<< HEAD
-    ports:
-          # This exposes port 3000 on the host machine meaning. I do not know what proxy solution they are using for SSL and port mapping (443-->3000)
-      - "3000:3000"
+    expose:
+      - "3000"
     environment:
       - REACT_APP_API_URL=http://backend:8000
-=======
-    expose:
-      - "3000"
->>>>>>> 4683072d
     depends_on:
       - backend
       - traefik
