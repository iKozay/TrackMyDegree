--- conflicted
+++ resolved
@@ -125,15 +125,10 @@
        ('3', 'SOEN287', '3');  -- CourseID 3 linked to CoursePoolID 3
 
 -- User table (changed from AppUser to [User])
-<<<<<<< HEAD
-INSERT INTO AppUser (id, email, password, firstname, lastname, degree, type)
-VALUES ('1', 'jd1@concordia.ca', '1234', 'John', 'Doe', '1', 'student'),
-       ('2', 'jd2@concordia.ca', '5678', 'Jane', 'Doe', NULL, 'advisor');
-=======
+
 INSERT INTO AppUser (id, email, password, fullname, degree, type)
 VALUES ('1', 'jd1@concordia.ca', '1234', 'John Doe', '1', 'student'),
-       ('2', 'jd2@concordia.ca', '5678', 'Jane Doe', '', 'advisor');
->>>>>>> c4cb77d3
+       ('2', 'jd2@concordia.ca', '5678', 'Jane Doe', NULL, 'advisor');
 
 -- Timeline table
 INSERT INTO Timeline (id, season, year, coursecode, user_id)
