--- conflicted
+++ resolved
@@ -9,19 +9,6 @@
 import { notFoundHandler, errorHandler } from '@middleware/errorHandler';
 
 //Routes import
-<<<<<<< HEAD
-import authRouter from '@routes/auth';
-import coursesRouter from '@routes/courses';
-import exemptionRouter from '@routes/exemption';
-import deficiencyRouter from '@routes/deficiency';
-import degreeRouter from '@routes/degree';
-import timelineRouter from '@routes/timeline';
-import coursepoolRouter from '@routes/coursepool';
-import userDataRouter from '@routes/userData';
-import Admin from '@routes/adminRoutes';
-import requisiteRouter from '@routes/requisite';
-import feedbackRouter from '@routes/feedback';
-=======
 import authRouter from '@routes/authRoutes';
 import coursesRouter from '@routes/courseRoutes';
 import degreeRouter from '@routes/degreeRoutes';
@@ -29,9 +16,7 @@
 import coursepoolRouter from '@routes/coursepoolRoutes';
 import adminRouter from '@routes/adminRoutes';
 import feedbackRouter from '@routes/feedbackRoutes';
-import sessionRouter from '@routes/sessionRoutes';
 import userRouter from '@routes/userRoutes';
->>>>>>> 4df5f77d
 import sectionsRoutes from '@routes/sectionsRoutes';
 import uploadRouter from '@routes/uploadRoutes';
 
@@ -53,11 +38,14 @@
 
 //Express Init
 if (process.env.NODE_ENV === 'development') {
-  const loadEnv = dotenv.config({ path: path.resolve(__dirname, '../secrets/.env'), debug: true });
+  const loadEnv = dotenv.config({
+    path: path.resolve(__dirname, '../secrets/.env'),
+    debug: true,
+  });
   if (loadEnv.error) {
     console.error('Error loading .env file:', loadEnv.error);
     throw loadEnv.error;
-  }else {
+  } else {
     console.log('Environment variables loaded successfully');
   }
 }
@@ -67,16 +55,20 @@
 const PORT = process.env.BACKEND_PORT || 8000;
 
 // MongoDB connection
-const MONGODB_URI = process.env.MONGODB_URI ||
+const MONGODB_URI =
+  process.env.MONGODB_URI ||
   'mongodb://admin:changeme123@localhost:27017/trackmydegree';
 
 // Connect to MongoDB using async/await
-mongoose.connect(MONGODB_URI).then(() => {
-  console.log('Connected to MongoDB');
-}).catch((error: Error) => {
-  console.error('Error connecting to MongoDB:', error);
-  Sentry.captureException(error);
-});
+mongoose
+  .connect(MONGODB_URI)
+  .then(() => {
+    console.log('Connected to MongoDB');
+  })
+  .catch((error: Error) => {
+    console.error('Error connecting to MongoDB:', error);
+    Sentry.captureException(error);
+  });
 
 mongoose.connection.on('error', (error: Error) => {
   console.error('MongoDB connection error:', error);
