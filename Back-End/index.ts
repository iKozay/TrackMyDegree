import express, { Request, Response, NextFunction } from "express";
import cors from "cors";
import dotenv from "dotenv";
import cookieParser from "cookie-parser";
import createError from "http-errors";
import Database from "@controllers/DBController/DBController";
import HTTP from "@Util/HTTPCodes";
//Routes import
<<<<<<< HEAD
import authRouter       from "@routes/auth";
import coursesRouter    from "@routes/courses";
import degreeRouter     from "@routes/degree";
import timelineRouter   from "@routes/timeline";
import coursepoolRouter from "@routes/coursepool";
import AppUser          from "@routes/appUser";
import userDataRouter   from "@routes/userData"
import requisiteRouter  from "@routes/requisite"
=======
import authRouter from "@routes/auth";
import coursesRouter from "@routes/courses";
import exemptionRouter from "@routes/exemption"
import deficiencyRouter from "@routes/deficiency"
import degreeRouter from "@routes/degree";
import timelineRouter from "@routes/timeline";
import AppUser from "@routes/appUser";
import userDataRouter from "@routes/userData";
import Admin from "@routes/adminRoutes";
import requisiteRouter from "@routes/requisite"
>>>>>>> 3badf50e


//Dev Consts
const HOPPSCOTCH = "chrome-extension://amknoiejhlmhancpahfcfcfhllgkpbld";

//Express Init
dotenv.config(); //Load environment variables from .env file
const app = express();
const PORT = process.env.PORT || 8000;
const CLIENT = process.env.CLIENT || "http://localhost:3000";

const corsOptions: cors.CorsOptions = {
  origin: (
    origin: string | undefined,
    callback: (err: Error | null, allow?: boolean) => void
  ) => {
    const allowedOrigins = [
      "http://localhost:3000",
      "chrome-extension://amknoiejhlmhancpahfcfcfhllgkpbld",
    ];

    // Allow requests with no origin (like Postman or server-to-server calls)
    if (!origin || allowedOrigins.includes(origin)) {
      callback(null, true); // Allow
    } else {
      callback(new Error("Not allowed by CORS")); // Deny
    }
  },
  credentials: true, // Allow cookies to be sent
  methods: ["GET", "POST", "PUT", "DELETE", "OPTIONS"],
  allowedHeaders: [
    "Origin",
    "X-Requested-With",
    "Content-Type",
    "Accept",
    "Authorization",
  ],
};

// Apply the CORS middleware
app.use(cors(corsOptions));

// Preflight handling for all routes
app.options("*", cors(corsOptions));

// app.use(cors({ origin: [HOPPSCOTCH, CLIENT, "*"] }));
app.use(express.urlencoded({ extended: false }));
app.use(express.json());
app.use(cookieParser());

//Routes
<<<<<<< HEAD
app.use("/auth"       , authRouter);
app.use("/courses"    , coursesRouter);
app.use("/degree"     , degreeRouter);
app.use("/timeline"   , timelineRouter);
app.use("/coursepool" , coursepoolRouter);
//app.use("/appUser", AppUser); //TOFIX
=======
app.use("/auth", authRouter);
app.use("/courses", coursesRouter);
app.use("/degree", degreeRouter);
app.use("/exemption", exemptionRouter);
app.use("/deficiency", deficiencyRouter);
app.use("/timeline", timelineRouter);
//app.use("/appUser", AppUser);
>>>>>>> 3badf50e
app.use("/data", userDataRouter);
app.use("/admin", Admin);
app.use("/requisite", requisiteRouter);

/**
 * DB test route
 * TO BE REMOVED
 */
app.get("/test-db", async (req, res) => {
  try {
    const pool = await Database.getConnection();
    if (pool) {
      const result = await pool.request().query("SELECT 1 AS number");
      res.status(HTTP.OK).send({
        message: "Database connected successfully!",
        result: result.recordset,
      });
    } else {
      throw new Error("Connection error in test-db");
    }
  } catch (error) {
    res
      .status(HTTP.SERVER_ERR)
      .send({ message: "Database connection failed", error });
  }
});

//Handle 404
app.use((req: Request, res: Response, next: NextFunction) => {
  next(createError(HTTP.NOT_FOUND, "Page not found!!!"));
});

//Listen for requests
app.listen(PORT, () => {
  console.log(`Server listening on Port: ${PORT}`);
});

<|MERGE_RESOLUTION|>--- conflicted
+++ resolved
@@ -1,133 +1,113 @@
-import express, { Request, Response, NextFunction } from "express";
-import cors from "cors";
-import dotenv from "dotenv";
-import cookieParser from "cookie-parser";
-import createError from "http-errors";
-import Database from "@controllers/DBController/DBController";
-import HTTP from "@Util/HTTPCodes";
-//Routes import
-<<<<<<< HEAD
-import authRouter       from "@routes/auth";
-import coursesRouter    from "@routes/courses";
-import degreeRouter     from "@routes/degree";
-import timelineRouter   from "@routes/timeline";
-import coursepoolRouter from "@routes/coursepool";
-import AppUser          from "@routes/appUser";
-import userDataRouter   from "@routes/userData"
-import requisiteRouter  from "@routes/requisite"
-=======
-import authRouter from "@routes/auth";
-import coursesRouter from "@routes/courses";
-import exemptionRouter from "@routes/exemption"
-import deficiencyRouter from "@routes/deficiency"
-import degreeRouter from "@routes/degree";
-import timelineRouter from "@routes/timeline";
-import AppUser from "@routes/appUser";
-import userDataRouter from "@routes/userData";
-import Admin from "@routes/adminRoutes";
-import requisiteRouter from "@routes/requisite"
->>>>>>> 3badf50e
-
-
-//Dev Consts
-const HOPPSCOTCH = "chrome-extension://amknoiejhlmhancpahfcfcfhllgkpbld";
-
-//Express Init
-dotenv.config(); //Load environment variables from .env file
-const app = express();
-const PORT = process.env.PORT || 8000;
-const CLIENT = process.env.CLIENT || "http://localhost:3000";
-
-const corsOptions: cors.CorsOptions = {
-  origin: (
-    origin: string | undefined,
-    callback: (err: Error | null, allow?: boolean) => void
-  ) => {
-    const allowedOrigins = [
-      "http://localhost:3000",
-      "chrome-extension://amknoiejhlmhancpahfcfcfhllgkpbld",
-    ];
-
-    // Allow requests with no origin (like Postman or server-to-server calls)
-    if (!origin || allowedOrigins.includes(origin)) {
-      callback(null, true); // Allow
-    } else {
-      callback(new Error("Not allowed by CORS")); // Deny
-    }
-  },
-  credentials: true, // Allow cookies to be sent
-  methods: ["GET", "POST", "PUT", "DELETE", "OPTIONS"],
-  allowedHeaders: [
-    "Origin",
-    "X-Requested-With",
-    "Content-Type",
-    "Accept",
-    "Authorization",
-  ],
-};
-
-// Apply the CORS middleware
-app.use(cors(corsOptions));
-
-// Preflight handling for all routes
-app.options("*", cors(corsOptions));
-
-// app.use(cors({ origin: [HOPPSCOTCH, CLIENT, "*"] }));
-app.use(express.urlencoded({ extended: false }));
-app.use(express.json());
-app.use(cookieParser());
-
-//Routes
-<<<<<<< HEAD
-app.use("/auth"       , authRouter);
-app.use("/courses"    , coursesRouter);
-app.use("/degree"     , degreeRouter);
-app.use("/timeline"   , timelineRouter);
-app.use("/coursepool" , coursepoolRouter);
-//app.use("/appUser", AppUser); //TOFIX
-=======
-app.use("/auth", authRouter);
-app.use("/courses", coursesRouter);
-app.use("/degree", degreeRouter);
-app.use("/exemption", exemptionRouter);
-app.use("/deficiency", deficiencyRouter);
-app.use("/timeline", timelineRouter);
-//app.use("/appUser", AppUser);
->>>>>>> 3badf50e
-app.use("/data", userDataRouter);
-app.use("/admin", Admin);
-app.use("/requisite", requisiteRouter);
-
-/**
- * DB test route
- * TO BE REMOVED
- */
-app.get("/test-db", async (req, res) => {
-  try {
-    const pool = await Database.getConnection();
-    if (pool) {
-      const result = await pool.request().query("SELECT 1 AS number");
-      res.status(HTTP.OK).send({
-        message: "Database connected successfully!",
-        result: result.recordset,
-      });
-    } else {
-      throw new Error("Connection error in test-db");
-    }
-  } catch (error) {
-    res
-      .status(HTTP.SERVER_ERR)
-      .send({ message: "Database connection failed", error });
-  }
-});
-
-//Handle 404
-app.use((req: Request, res: Response, next: NextFunction) => {
-  next(createError(HTTP.NOT_FOUND, "Page not found!!!"));
-});
-
-//Listen for requests
-app.listen(PORT, () => {
-  console.log(`Server listening on Port: ${PORT}`);
-});
-
+import express, { Request, Response, NextFunction } from "express";
+import cors from "cors";
+import dotenv from "dotenv";
+import cookieParser from "cookie-parser";
+import createError from "http-errors";
+import Database from "@controllers/DBController/DBController";
+import HTTP from "@Util/HTTPCodes";
+//Routes import
+import authRouter from "@routes/auth";
+import coursesRouter from "@routes/courses";
+import exemptionRouter from "@routes/exemption"
+import deficiencyRouter from "@routes/deficiency"
+import degreeRouter from "@routes/degree";
+import timelineRouter from "@routes/timeline";
+import AppUser from "@routes/appUser";
+import userDataRouter from "@routes/userData";
+import Admin from "@routes/adminRoutes";
+import requisiteRouter from "@routes/requisite"
+
+
+//Dev Consts
+const HOPPSCOTCH = "chrome-extension://amknoiejhlmhancpahfcfcfhllgkpbld";
+
+//Express Init
+dotenv.config(); //Load environment variables from .env file
+const app = express();
+const PORT = process.env.PORT || 8000;
+const CLIENT = process.env.CLIENT || "http://localhost:3000";
+
+const corsOptions: cors.CorsOptions = {
+  origin: (
+    origin: string | undefined,
+    callback: (err: Error | null, allow?: boolean) => void
+  ) => {
+    const allowedOrigins = [
+      "http://localhost:3000",
+      "chrome-extension://amknoiejhlmhancpahfcfcfhllgkpbld",
+    ];
+
+    // Allow requests with no origin (like Postman or server-to-server calls)
+    if (!origin || allowedOrigins.includes(origin)) {
+      callback(null, true); // Allow
+    } else {
+      callback(new Error("Not allowed by CORS")); // Deny
+    }
+  },
+  credentials: true, // Allow cookies to be sent
+  methods: ["GET", "POST", "PUT", "DELETE", "OPTIONS"],
+  allowedHeaders: [
+    "Origin",
+    "X-Requested-With",
+    "Content-Type",
+    "Accept",
+    "Authorization",
+  ],
+};
+
+// Apply the CORS middleware
+app.use(cors(corsOptions));
+
+// Preflight handling for all routes
+app.options("*", cors(corsOptions));
+
+// app.use(cors({ origin: [HOPPSCOTCH, CLIENT, "*"] }));
+app.use(express.urlencoded({ extended: false }));
+app.use(express.json());
+app.use(cookieParser());
+
+//Routes
+app.use("/auth", authRouter);
+app.use("/courses", coursesRouter);
+app.use("/degree", degreeRouter);
+app.use("/exemption", exemptionRouter);
+app.use("/deficiency", deficiencyRouter);
+app.use("/timeline", timelineRouter);
+//app.use("/appUser", AppUser);
+app.use("/data", userDataRouter);
+app.use("/admin", Admin);
+app.use("/requisite", requisiteRouter);
+
+/**
+ * DB test route
+ * TO BE REMOVED
+ */
+app.get("/test-db", async (req, res) => {
+  try {
+    const pool = await Database.getConnection();
+    if (pool) {
+      const result = await pool.request().query("SELECT 1 AS number");
+      res.status(HTTP.OK).send({
+        message: "Database connected successfully!",
+        result: result.recordset,
+      });
+    } else {
+      throw new Error("Connection error in test-db");
+    }
+  } catch (error) {
+    res
+      .status(HTTP.SERVER_ERR)
+      .send({ message: "Database connection failed", error });
+  }
+});
+
+//Handle 404
+app.use((req: Request, res: Response, next: NextFunction) => {
+  next(createError(HTTP.NOT_FOUND, "Page not found!!!"));
+});
+
+//Listen for requests
+app.listen(PORT, () => {
+  console.log(`Server listening on Port: ${PORT}`);
+});
+