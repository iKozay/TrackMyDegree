import express, { Request, Response, NextFunction } from "express";
import cors from "cors";
import dotenv from "dotenv";
import cookieParser from "cookie-parser";
import createError from "http-errors";
import Database from "@controllers/DBController/DBController";
import HTTP from "@Util/HTTPCodes";
//Routes import
import authRouter from "@routes/auth";
import coursesRouter from "@routes/courses";
import degreeRouter from "@routes/degree";
import timelineRouter from "@routes/timeline";
<<<<<<< HEAD
import AppUser from "@routes/appUser";
=======
import userDataRouter from "@routes/userData"
>>>>>>> 281741e4


//Dev Consts
const HOPPSCOTCH = "chrome-extension://amknoiejhlmhancpahfcfcfhllgkpbld";

//Express Init
dotenv.config(); //Load environment variables from .env file
const app = express();
const PORT = process.env.PORT || 8000;
const CLIENT = process.env.CLIENT || "http://localhost:3000";

// needs to be first
app.use((req, res, next) => {

	res.header('Access-Control-Allow-Origin', ['http://localhost:3000', HOPPSCOTCH]);
	res.header('Access-Control-Allow-Credentials', 'true');
	res.header('Access-Control-Allow-Methods', 'GET, POST, PUT, DELETE, OPTIONS');
	res.header('Access-Control-Allow-Headers', 'Origin, X-Requested-With, Content-Type, Accept, Authorization');

	// Handle preflight
	if (req.method === 'OPTIONS') {
		res.sendStatus(200);
		return;
	}
	next();
});


// app.use(cors({ origin: [HOPPSCOTCH, CLIENT, "*"] }));
app.use(express.urlencoded({ extended: false }));
app.use(express.json());
app.use(cookieParser());


//Routes
app.use("/auth", authRouter);
app.use("/courses", coursesRouter);
app.use("/degree", degreeRouter);
app.use("/timeline", timelineRouter);
<<<<<<< HEAD
app.use("/appUser", AppUser);

=======
app.use("/data", userDataRouter);
>>>>>>> 281741e4

/**
 * DB test route
 * TO BE REMOVED
 */
app.get("/test-db", async (req, res) => {
	try {
		const pool = await Database.getConnection();
		if (pool) {
			const result = await pool.request().query("SELECT 1 AS number");
			res.status(HTTP.OK).send({
				message: "Database connected successfully!",
				result: result.recordset,
			});
		} else {
			throw new Error("Connection error in test-db");
		}
	} catch (error) {
		res
			.status(HTTP.SERVER_ERR)
			.send({ message: "Database connection failed", error });
	}
});

//Handle 404
app.use((req: Request, res: Response, next: NextFunction) => {
	next(createError(HTTP.NOT_FOUND, "Page not found!!!"));
});

//Listen for requests
app.listen(PORT, () => {
	console.log(`Server listening on Port: ${PORT}`);
});
<|MERGE_RESOLUTION|>--- conflicted
+++ resolved
@@ -1,95 +1,90 @@
-import express, { Request, Response, NextFunction } from "express";
-import cors from "cors";
-import dotenv from "dotenv";
-import cookieParser from "cookie-parser";
-import createError from "http-errors";
-import Database from "@controllers/DBController/DBController";
-import HTTP from "@Util/HTTPCodes";
-//Routes import
-import authRouter from "@routes/auth";
-import coursesRouter from "@routes/courses";
-import degreeRouter from "@routes/degree";
-import timelineRouter from "@routes/timeline";
-<<<<<<< HEAD
-import AppUser from "@routes/appUser";
-=======
-import userDataRouter from "@routes/userData"
->>>>>>> 281741e4
-
-
-//Dev Consts
-const HOPPSCOTCH = "chrome-extension://amknoiejhlmhancpahfcfcfhllgkpbld";
-
-//Express Init
-dotenv.config(); //Load environment variables from .env file
-const app = express();
-const PORT = process.env.PORT || 8000;
-const CLIENT = process.env.CLIENT || "http://localhost:3000";
-
-// needs to be first
-app.use((req, res, next) => {
-
-	res.header('Access-Control-Allow-Origin', ['http://localhost:3000', HOPPSCOTCH]);
-	res.header('Access-Control-Allow-Credentials', 'true');
-	res.header('Access-Control-Allow-Methods', 'GET, POST, PUT, DELETE, OPTIONS');
-	res.header('Access-Control-Allow-Headers', 'Origin, X-Requested-With, Content-Type, Accept, Authorization');
-
-	// Handle preflight
-	if (req.method === 'OPTIONS') {
-		res.sendStatus(200);
-		return;
-	}
-	next();
-});
-
-
-// app.use(cors({ origin: [HOPPSCOTCH, CLIENT, "*"] }));
-app.use(express.urlencoded({ extended: false }));
-app.use(express.json());
-app.use(cookieParser());
-
-
-//Routes
-app.use("/auth", authRouter);
-app.use("/courses", coursesRouter);
-app.use("/degree", degreeRouter);
-app.use("/timeline", timelineRouter);
-<<<<<<< HEAD
-app.use("/appUser", AppUser);
-
-=======
-app.use("/data", userDataRouter);
->>>>>>> 281741e4
-
-/**
- * DB test route
- * TO BE REMOVED
- */
-app.get("/test-db", async (req, res) => {
-	try {
-		const pool = await Database.getConnection();
-		if (pool) {
-			const result = await pool.request().query("SELECT 1 AS number");
-			res.status(HTTP.OK).send({
-				message: "Database connected successfully!",
-				result: result.recordset,
-			});
-		} else {
-			throw new Error("Connection error in test-db");
-		}
-	} catch (error) {
-		res
-			.status(HTTP.SERVER_ERR)
-			.send({ message: "Database connection failed", error });
-	}
-});
-
-//Handle 404
-app.use((req: Request, res: Response, next: NextFunction) => {
-	next(createError(HTTP.NOT_FOUND, "Page not found!!!"));
-});
-
-//Listen for requests
-app.listen(PORT, () => {
-	console.log(`Server listening on Port: ${PORT}`);
-});
+import express, { Request, Response, NextFunction } from "express";
+import cors from "cors";
+import dotenv from "dotenv";
+import cookieParser from "cookie-parser";
+import createError from "http-errors";
+import Database from "@controllers/DBController/DBController";
+import HTTP from "@Util/HTTPCodes";
+//Routes import
+import authRouter from "@routes/auth";
+import coursesRouter from "@routes/courses";
+import degreeRouter from "@routes/degree";
+import timelineRouter from "@routes/timeline";
+import AppUser from "@routes/appUser";
+import userDataRouter from "@routes/userData"
+
+
+
+//Dev Consts
+const HOPPSCOTCH = "chrome-extension://amknoiejhlmhancpahfcfcfhllgkpbld";
+
+//Express Init
+dotenv.config(); //Load environment variables from .env file
+const app = express();
+const PORT = process.env.PORT || 8000;
+const CLIENT = process.env.CLIENT || "http://localhost:3000";
+
+// needs to be first
+app.use((req, res, next) => {
+
+	res.header('Access-Control-Allow-Origin', ['http://localhost:3000', HOPPSCOTCH]);
+	res.header('Access-Control-Allow-Credentials', 'true');
+	res.header('Access-Control-Allow-Methods', 'GET, POST, PUT, DELETE, OPTIONS');
+	res.header('Access-Control-Allow-Headers', 'Origin, X-Requested-With, Content-Type, Accept, Authorization');
+
+	// Handle preflight
+	if (req.method === 'OPTIONS') {
+		res.sendStatus(200);
+		return;
+	}
+	next();
+});
+
+
+// app.use(cors({ origin: [HOPPSCOTCH, CLIENT, "*"] }));
+app.use(express.urlencoded({ extended: false }));
+app.use(express.json());
+app.use(cookieParser());
+
+
+//Routes
+app.use("/auth", authRouter);
+app.use("/courses", coursesRouter);
+app.use("/degree", degreeRouter);
+app.use("/timeline", timelineRouter);
+app.use("/appUser", AppUser);
+app.use("/data", userDataRouter);
+
+
+/**
+ * DB test route
+ * TO BE REMOVED
+ */
+app.get("/test-db", async (req, res) => {
+	try {
+		const pool = await Database.getConnection();
+		if (pool) {
+			const result = await pool.request().query("SELECT 1 AS number");
+			res.status(HTTP.OK).send({
+				message: "Database connected successfully!",
+				result: result.recordset,
+			});
+		} else {
+			throw new Error("Connection error in test-db");
+		}
+	} catch (error) {
+		res
+			.status(HTTP.SERVER_ERR)
+			.send({ message: "Database connection failed", error });
+	}
+});
+
+//Handle 404
+app.use((req: Request, res: Response, next: NextFunction) => {
+	next(createError(HTTP.NOT_FOUND, "Page not found!!!"));
+});
+
+//Listen for requests
+app.listen(PORT, () => {
+	console.log(`Server listening on Port: ${PORT}`);
+});