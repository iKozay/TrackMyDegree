import express, { Request, Response, NextFunction } from "express";
import cors from "cors";
import dotenv from "dotenv";
import cookieParser from "cookie-parser";
import createError from "http-errors";
import Database from "@controllers/DBController/DBController";
import HTTP from "@Util/HTTPCodes";
//Routes import
import authRouter from "@routes/auth";
<<<<<<< HEAD
import CRUDRouter from "@routes/CRUD"
=======
import coursesRouter from "@routes/courses";
>>>>>>> 50d1062d

//Dev Consts
const HOPPSCOTCH = "chrome-extension://amknoiejhlmhancpahfcfcfhllgkpbld";

//Express Init
dotenv.config(); //Load environment variables from .env file
const app = express();
const PORT = process.env.PORT || 8000;
const CLIENT = process.env.CLIENT || "http://localhost:3000";

//Express middleware config
app.use(express.urlencoded({ extended: false }));
app.use(express.json());
app.use(cookieParser());
app.use(cors({ origin: [HOPPSCOTCH, CLIENT, "*"] }));

//Routes
app.use("/auth", authRouter);
<<<<<<< HEAD
app.use("/crud", CRUDRouter)

=======
app.use("/courses", coursesRouter);
>>>>>>> 50d1062d
/**
 * DB test route
 * TO BE REMOVED
 */
app.get("/test-db", async (req, res) => {
	try {
		const pool = await Database.getConnection();
		if (pool) {
			const result = await pool.request().query("SELECT 1 AS number");
			res.status(HTTP.OK).send({
				message: "Database connected successfully!",
				result: result.recordset,
			});
		} else {
			throw new Error("Connection error in test-db");
		}
	} catch (error) {
		res
			.status(HTTP.SERVER_ERR)
			.send({ message: "Database connection failed", error });
	}
});

//Handle 404
app.use((req: Request, res: Response, next: NextFunction) => {
	next(createError(HTTP.NOT_FOUND, "Page not found!!!"));
});

//Listen for requests
app.listen(PORT, () => {
	console.log(`Server listening on Port: ${PORT}`);
});
<|MERGE_RESOLUTION|>--- conflicted
+++ resolved
@@ -1,70 +1,63 @@
-import express, { Request, Response, NextFunction } from "express";
-import cors from "cors";
-import dotenv from "dotenv";
-import cookieParser from "cookie-parser";
-import createError from "http-errors";
-import Database from "@controllers/DBController/DBController";
-import HTTP from "@Util/HTTPCodes";
-//Routes import
-import authRouter from "@routes/auth";
-<<<<<<< HEAD
-import CRUDRouter from "@routes/CRUD"
-=======
-import coursesRouter from "@routes/courses";
->>>>>>> 50d1062d
-
-//Dev Consts
-const HOPPSCOTCH = "chrome-extension://amknoiejhlmhancpahfcfcfhllgkpbld";
-
-//Express Init
-dotenv.config(); //Load environment variables from .env file
-const app = express();
-const PORT = process.env.PORT || 8000;
-const CLIENT = process.env.CLIENT || "http://localhost:3000";
-
-//Express middleware config
-app.use(express.urlencoded({ extended: false }));
-app.use(express.json());
-app.use(cookieParser());
-app.use(cors({ origin: [HOPPSCOTCH, CLIENT, "*"] }));
-
-//Routes
-app.use("/auth", authRouter);
-<<<<<<< HEAD
-app.use("/crud", CRUDRouter)
-
-=======
-app.use("/courses", coursesRouter);
->>>>>>> 50d1062d
-/**
- * DB test route
- * TO BE REMOVED
- */
-app.get("/test-db", async (req, res) => {
-	try {
-		const pool = await Database.getConnection();
-		if (pool) {
-			const result = await pool.request().query("SELECT 1 AS number");
-			res.status(HTTP.OK).send({
-				message: "Database connected successfully!",
-				result: result.recordset,
-			});
-		} else {
-			throw new Error("Connection error in test-db");
-		}
-	} catch (error) {
-		res
-			.status(HTTP.SERVER_ERR)
-			.send({ message: "Database connection failed", error });
-	}
-});
-
-//Handle 404
-app.use((req: Request, res: Response, next: NextFunction) => {
-	next(createError(HTTP.NOT_FOUND, "Page not found!!!"));
-});
-
-//Listen for requests
-app.listen(PORT, () => {
-	console.log(`Server listening on Port: ${PORT}`);
-});
+import express, { Request, Response, NextFunction } from "express";
+import cors from "cors";
+import dotenv from "dotenv";
+import cookieParser from "cookie-parser";
+import createError from "http-errors";
+import Database from "@controllers/DBController/DBController";
+import HTTP from "@Util/HTTPCodes";
+//Routes import
+import authRouter from "@routes/auth";
+import coursesRouter from "@routes/courses";
+import CRUDRouter from "@routes/CRUD"
+
+//Dev Consts
+const HOPPSCOTCH = "chrome-extension://amknoiejhlmhancpahfcfcfhllgkpbld";
+
+//Express Init
+dotenv.config(); //Load environment variables from .env file
+const app = express();
+const PORT = process.env.PORT || 8000;
+const CLIENT = process.env.CLIENT || "http://localhost:3000";
+
+//Express middleware config
+app.use(express.urlencoded({ extended: false }));
+app.use(express.json());
+app.use(cookieParser());
+app.use(cors({ origin: [HOPPSCOTCH, CLIENT, "*"] }));
+
+//Routes
+app.use("/auth", authRouter);
+app.use("/courses", coursesRouter);app.use("/crud", CRUDRouter)
+
+/**
+ * DB test route
+ * TO BE REMOVED
+ */
+app.get("/test-db", async (req, res) => {
+	try {
+		const pool = await Database.getConnection();
+		if (pool) {
+			const result = await pool.request().query("SELECT 1 AS number");
+			res.status(HTTP.OK).send({
+				message: "Database connected successfully!",
+				result: result.recordset,
+			});
+		} else {
+			throw new Error("Connection error in test-db");
+		}
+	} catch (error) {
+		res
+			.status(HTTP.SERVER_ERR)
+			.send({ message: "Database connection failed", error });
+	}
+});
+
+//Handle 404
+app.use((req: Request, res: Response, next: NextFunction) => {
+	next(createError(HTTP.NOT_FOUND, "Page not found!!!"));
+});
+
+//Listen for requests
+app.listen(PORT, () => {
+	console.log(`Server listening on Port: ${PORT}`);
+});