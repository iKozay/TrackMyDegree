--- conflicted
+++ resolved
@@ -32,17 +32,10 @@
 }
 // Database connection configuration
 const sqlConfig: SQL.Config = {
-<<<<<<< HEAD
-  user: process.env.SQL_SERVER_USER || '',
-  password: sqlPassword || '',
-  database: process.env.SQL_SERVER_DATABASE || '',
-  server: process.env.SQL_SERVER_HOST || '',
-=======
   user: requiredEnv("SQL_SERVER_USER"),
   password: requiredEnv("SQL_SERVER_PASSWORD"),
   database: requiredEnv("SQL_SERVER_DATABASE"),
   server: requiredEnv("SQL_SERVER_HOST"),
->>>>>>> 18711400
   options: {
     encrypt: true, // for Azure SQL
     trustServerCertificate: true, // change to true for local dev/self-signed certs
