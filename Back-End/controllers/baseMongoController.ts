--- conflicted
+++ resolved
@@ -6,11 +6,7 @@
 const DELETE_FAILED = 'Delete failed';
 
 export interface BaseDocument extends Document {
-<<<<<<< HEAD
-  _id: any;
-=======
   _id: ObjectId;
->>>>>>> a36ba6db
 }
 
 export interface ControllerResponse<T> {
