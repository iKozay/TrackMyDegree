--- conflicted
+++ resolved
@@ -1,10 +1,7 @@
 import Database from "@controllers/DBController/DBController";
 import CourseTypes from "./course_types";
-<<<<<<< HEAD
 import * as Sentry from "@sentry/react";
-=======
 import redisClient from "@controllers/redisClient";
->>>>>>> 08ec333a
 
 const log = console.log;
 
@@ -12,6 +9,7 @@
   try {
     return await redisClient.get(key);
   } catch (err) {
+    Sentry.captureException(new Error("Error getting cache"));
     console.error("Error getting cache:", err);
     return null;
   }
@@ -25,28 +23,18 @@
   try {
     await redisClient.setEx(key, ttl, value);
   } catch (err) {
+    Sentry.captureException(new Error("Error setting cache"));
     console.error("Error setting cache:", err);
   }
 }
 
 /**
-<<<<<<< HEAD
- * Retrieves all courses along with their requisites.
-=======
  * Retrieves all courses along with their requisites,
  * using Redis caching.
->>>>>>> 08ec333a
  *
  * @returns {Promise<CourseTypes.CourseInfo[] | undefined>} - List of courses or undefined if an error occurs.
  */
 async function getAllCourses(): Promise<CourseTypes.CourseInfo[] | undefined> {
-<<<<<<< HEAD
-	const dbConn = await Database.getConnection();
-
-	if (dbConn) {
-		try {
-			const result = await dbConn.request().query(`
-=======
   const cacheKey = "getAllCourses";
 
   // Try to fetch from cache first
@@ -57,6 +45,7 @@
       return JSON.parse(cachedData) as CourseTypes.CourseInfo[];
     }
   } catch (cacheError) {
+    Sentry.captureException(new Error("Error reading from Redis cache"));
     log("Error reading from Redis cache", cacheError);
     // Proceed to query the database if cache fails
   }
@@ -65,7 +54,6 @@
   if (dbConn) {
     try {
       const result = await dbConn.request().query(`
->>>>>>> 08ec333a
         SELECT 
             c.code, 
             c.title, 
@@ -84,7 +72,6 @@
         ) req ON c.code = req.requisite_code1
       `);
 
-<<<<<<< HEAD
 			const courses = result.recordset;
 
 			// Group requisites by course
@@ -110,59 +97,24 @@
 				return acc;
 			}, {});
 
-			return Object.values(coursesWithRequisites);
-		} catch (error) {
-			Sentry.captureException({
-				error: "Error fetching courses with requisites",
-			});
-			log("Error fetching courses with requisites\n", error);
-		}
-	}
-
-	return undefined;
-=======
-      const courses = result.recordset;
-
-      // Group requisites by course
-      const coursesWithRequisites = courses.reduce((acc: any, course: any) => {
-        const courseCode = course.code;
-        if (!acc[courseCode]) {
-          acc[courseCode] = {
-            code: course.code,
-            title: course.title,
-            credits: course.credits,
-            description: course.description,
-            requisites: [],
-          };
-        }
-
-        if (course.requisite_code1 && course.requisite_code2) {
-          acc[courseCode].requisites.push({
-            code1: course.requisite_code1,
-            code2: course.requisite_code2,
-            type: course.requisite_type,
-          });
-        }
-        return acc;
-      }, {});
-
       const resultData = Object.values(coursesWithRequisites) as CourseTypes.CourseInfo[];
 
       // Cache the result for 1 hour (3600 seconds)
       try {
         await redisClient.setEx(cacheKey, 3600, JSON.stringify(resultData));
       } catch (cacheError) {
+        Sentry.captureException(new Error("Error writing to Redis cache"));
         log("Error writing to Redis cache", cacheError);
       }
 
       return resultData;
     } catch (error) {
+      Sentry.captureException(new Error("Error fetching courses with requisites"));
       log("Error fetching courses with requisites\n", error);
     }
   }
 
-  return undefined;
->>>>>>> 08ec333a
+	return undefined;
 }
 
 
@@ -215,9 +167,7 @@
 				})),
 			};
 		} catch (error) {
-			Sentry.captureException({
-				error: "Error fetching course by code",
-			});
+			Sentry.captureException(new Error("Error fetching course by code"));
 			console.error("Error fetching course by code\n", error);
 		}
 	}
@@ -227,6 +177,7 @@
 
 /**
  * Adds a new course to the database.
+ *
  *
  * @param {CourseTypes.CourseInfo} courseInfo - The course details.
  * @returns {Promise<{ code: string } | undefined>} - The inserted course's code, or undefined on failure.
@@ -257,9 +208,7 @@
 
 			return result.recordset[0];
 		} catch (error) {
-			Sentry.captureException({
-				error: "Error adding course",
-			});
+			Sentry.captureException(new Error("Error adding course"));
 			log("Error adding course\n", error);
 		}
 	}
@@ -269,6 +218,7 @@
 
 /**
  * Deletes a course from the database.
+ *
  *
  * @param {string} code - The course code to delete.
  * @returns {Promise<boolean>} - True if deleted successfully, false otherwise.
@@ -285,9 +235,7 @@
 
 			return result.rowsAffected[0] > 0;
 		} catch (error) {
-			Sentry.captureException({
-				error: "Error removing course",
-			});
+			Sentry.captureException(new Error("Error removing course"));
 			console.error("Error removing course\n", error);
 			throw error;
 		}
@@ -297,12 +245,8 @@
 }
 
 /**
-<<<<<<< HEAD
- * Retrieves courses grouped by course pools for a given degree.
-=======
  * Retrieves courses grouped by course pools for a given degree,
  * using Redis caching.
->>>>>>> 08ec333a
  *
  * @param {string} degreeId - The ID of the degree.
  * @returns {Promise<CourseTypes.CoursePoolInfo[] | undefined>} - The grouped courses, or undefined on failure.
@@ -310,10 +254,6 @@
 async function getCoursesByDegreeGrouped(
 	degreeId: string
 ): Promise<CourseTypes.CoursePoolInfo[] | undefined> {
-<<<<<<< HEAD
-	const dbConn = await Database.getConnection();
-	if (!dbConn) return undefined;
-=======
   const cacheKey = `coursesByDegreeGrouped:${degreeId}`;
 
   try {
@@ -323,13 +263,13 @@
       return JSON.parse(cachedData) as CourseTypes.CoursePoolInfo[];
     }
   } catch (cacheError) {
+    Sentry.captureException(new Error("Error reading from Redis cache"));
     log("Error reading from Redis cache", cacheError);
     // Continue to query the database if cache read fails
   }
 
   const dbConn = await Database.getConnection();
   if (!dbConn) return undefined;
->>>>>>> 08ec333a
 
 	try {
 		const query = `
@@ -369,7 +309,6 @@
       ORDER BY c.course_pool_name, c.code;
     `;
 
-<<<<<<< HEAD
 		const result = await dbConn
 			.request()
 			.input("degreeId", Database.msSQL.VarChar, degreeId)
@@ -380,15 +319,13 @@
 
 		const coursePoolsMap: { [key: string]: CourseTypes.CoursePoolInfo } = {};
 
-		records.forEach((record: any) => {
-			// Parse the JSON array of requisites
-			let requisites: any[] = [];
-			try {
-				requisites = JSON.parse(record.requisites_json);
-			} catch (e) {
-				requisites = [];
-			}
-
+    records.forEach((record: any) => {
+      let requisites: any[] = [];
+      try {
+        requisites = JSON.parse(record.requisites_json);
+      } catch (e) {
+        requisites = [];
+      }
 			const poolId = record.course_pool_id;
 			if (!coursePoolsMap[poolId]) {
 				coursePoolsMap[poolId] = {
@@ -410,70 +347,23 @@
 			coursePoolsMap[poolId].courses.push(course);
 		});
 
-		return Object.values(coursePoolsMap);
-	} catch (error) {
-		Sentry.captureException({
-			error: "Error fetching courses by degree grouped by course pools",
-		});
-		log("Error fetching courses by degree grouped by course pools\n", error);
-	}
-
-	return undefined;
-=======
-    const result = await dbConn
-      .request()
-      .input("degreeId", Database.msSQL.VarChar, degreeId)
-      .query(query);
-
-    const records = result.recordset;
-    if (records.length === 0) return undefined;
-
-    const coursePoolsMap: { [key: string]: CourseTypes.CoursePoolInfo } = {};
-
-    records.forEach((record: any) => {
-      let requisites: any[] = [];
-      try {
-        requisites = JSON.parse(record.requisites_json);
-      } catch (e) {
-        requisites = [];
-      }
-
-      const poolId = record.course_pool_id;
-      if (!coursePoolsMap[poolId]) {
-        coursePoolsMap[poolId] = {
-          poolId: poolId,
-          poolName: record.course_pool_name,
-          courses: [],
-        };
-      }
-
-      const course = {
-        code: record.code,
-        title: record.title,
-        credits: record.credits,
-        description: record.description,
-        requisites: requisites,
-      };
-
-      coursePoolsMap[poolId].courses.push(course);
-    });
-
     const resultData = Object.values(coursePoolsMap);
 
     try {
       // Cache the result in Redis for 3600 seconds (1 hour)
       await redisClient.setEx(cacheKey, 604800, JSON.stringify(resultData));
     } catch (cacheError) {
+      Sentry.captureException(new Error("Error writing to Redis cache"));
       log("Error writing to Redis cache", cacheError);
     }
 
     return resultData;
   } catch (error) {
+    Sentry.captureException(new Error("Error fetching courses by degree grouped by course pools"));
     log("Error fetching courses by degree grouped by course pools\n", error);
   }
 
-  return undefined;
->>>>>>> 08ec333a
+	return undefined;
 }
 
 /**
@@ -482,70 +372,6 @@
  *
  * @returns {Promise<CourseTypes.CourseInfo[] | undefined>} - A list of courses with their requisite information, or undefined on failure.
  */
-<<<<<<< HEAD
-async function getAllCoursesInDB(): Promise<
-	CourseTypes.CourseInfo[] | undefined
-> {
-	const dbConn = await Database.getConnection();
-
-	if (dbConn) {
-		try {
-			const result = await dbConn.request().query(`
-                SELECT 
-                    c.code, 
-                    c.title,
-                    c.credits, 
-                    c.description,
-                    r.code1 AS requisite_code1, 
-                    r.code2 AS requisite_code2, 
-                    r.group_id AS requisite_group_id,
-                    r.type AS requisite_type
-                FROM Course c
-                LEFT JOIN Requisite r ON c.code = r.code1
-                ORDER BY c.code
-            `);
-
-			const records = result.recordset;
-			if (!records || records.length === 0) {
-				return undefined;
-			}
-
-			// Build a map keyed by course code
-			const coursesMap: { [key: string]: CourseTypes.CourseInfo } = {};
-
-			records.forEach((record) => {
-				const courseCode = record.code;
-				if (!coursesMap[courseCode]) {
-					coursesMap[courseCode] = {
-						code: record.code,
-						title: record.title,
-						credits: record.credits,
-						description: record.description,
-						requisites: [],
-					};
-				}
-				// Add requisite information if available
-				if (record.requisite_code1 && record.requisite_code2) {
-					coursesMap[courseCode].requisites.push({
-						code1: record.requisite_code1,
-						code2: record.requisite_code2,
-						group_id: record.requisite_group_id,
-						type: record.requisite_type,
-					});
-				}
-			});
-
-			return Object.values(coursesMap);
-		} catch (error) {
-			Sentry.captureException({
-				error: "Error fetching all courses",
-			});
-			log("Error fetching all courses\n", error);
-		}
-	}
-
-	return undefined;
-=======
 async function getAllCoursesInDB(): Promise<CourseTypes.CourseInfo[] | undefined> {
   const cacheKey = "getAllCoursesInDB";
 
@@ -557,6 +383,7 @@
       return JSON.parse(cachedData) as CourseTypes.CourseInfo[];
     }
   } catch (cacheError) {
+    Sentry.captureException(new Error("Error reading from Redis cache"));
     log("Error reading from Redis cache", cacheError);
     // Continue to query the database if cache fails
   }
@@ -579,13 +406,13 @@
         ORDER BY c.code
       `);
 
-      const records = result.recordset;
-      if (!records || records.length === 0) {
-        return undefined;
-      }
-
-      // Build a map keyed by course code
-      const coursesMap: { [key: string]: CourseTypes.CourseInfo } = {};
+			const records = result.recordset;
+			if (!records || records.length === 0) {
+				return undefined;
+			}
+
+			// Build a map keyed by course code
+			const coursesMap: { [key: string]: CourseTypes.CourseInfo } = {};
 
       records.forEach((record: any) => {
         const courseCode = record.code;
@@ -615,17 +442,18 @@
       try {
         await redisClient.setEx(cacheKey, 604800, JSON.stringify(resultData));
       } catch (cacheError) {
+        Sentry.captureException(new Error("Error writing to Redis cache"));
         log("Error writing to Redis cache", cacheError);
       }
 
       return resultData;
     } catch (error) {
+      Sentry.captureException(new Error("Error fetching all courses"));
       log("Error fetching all courses\n", error);
     }
   }
 
-  return undefined;
->>>>>>> 08ec333a
+	return undefined;
 }
 
 const courseController = {
