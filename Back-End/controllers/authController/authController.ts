--- conflicted
+++ resolved
@@ -1,257 +1,231 @@
-import Database from "@controllers/DBController/DBController";
-import { randomUUID } from "crypto";
-import Auth from "@controllers/authController/auth_types"; //types import
-import bcrypt from "bcryptjs";
-import nodemailer from "nodemailer";
-import dotenv from "dotenv";
-<<<<<<< HEAD
-import * as Sentry from "@sentry/react";
-=======
->>>>>>> 08ec333a
-
-dotenv.config();
-const log = console.log;
-var salt = bcrypt.genSaltSync(10);
-
-<<<<<<< HEAD
-/**
- * Authenticates a user by verifying their email and password.
- *
- * @param {string} email - The email of the user attempting to log in.
- * @param {string} password - The plaintext password provided by the user.
- * @returns {Promise<Auth.UserInfo | undefined>} - The authenticated user object if credentials are correct, otherwise undefined.
- */
-=======
-//Functions
->>>>>>> 08ec333a
-async function authenticate(
-	email: string,
-	password: string
-): Promise<Auth.UserInfo | undefined> {
-	const authConn = await Database.getConnection();
-
-	if (authConn) {
-		try {
-			// Step 1: Query the database for the user by email only
-			const result = await authConn
-				.request()
-				.input("email", Database.msSQL.VarChar, email)
-				.query("SELECT * FROM AppUser WHERE email = @email");
-
-			// Step 2: Check if user exists and if the password matches
-			if (result.recordset && result.recordset.length > 0) {
-				const user = result.recordset[0];
-
-				// Compare the plain-text password with the stored hashed password
-				const isPasswordValid = await bcrypt.compare(password, user.password);
-
-				if (isPasswordValid) {
-					return user; // Authentication successful
-				} else {
-					log("Incorrect email or password", email, password);
-				}
-			} else {
-				log("User not found", email);
-			}
-		} catch (error) {
-<<<<<<< HEAD
-			Sentry.captureException({ error: "Backend error - authenticate" });
-=======
->>>>>>> 08ec333a
-			log("Error in login\n", error);
-		}
-	}
-
-	return undefined;
-}
-
-<<<<<<< HEAD
-/**
- * Registers a new user in the database.
- *
- * @param {Auth.UserInfo} userInfo - Object containing user details (email, password, fullname, type).
- * @returns {Promise<{ id: string } | undefined>} - The newly created user's ID, or undefined if registration fails.
- */
-=======
->>>>>>> 08ec333a
-async function registerUser(
-	userInfo: Auth.UserInfo
-): Promise<{ id: string } | undefined> {
-	const authConn = await Database.getConnection();
-
-	if (undefined !== authConn) {
-		const { email, password, fullname, type } = userInfo;
-		const id = randomUUID();
-
-		try {
-			const result = await authConn
-				.request()
-				.input("id", Database.msSQL.VarChar, id)
-				.input("email", Database.msSQL.VarChar, email)
-				.input("password", Database.msSQL.VarChar, password)
-				.input("fullname", Database.msSQL.VarChar, fullname)
-				.input("type", Database.msSQL.VarChar, type)
-				.query(
-					"INSERT INTO AppUser ( id,  email,  password,  fullname,  type) \
-              OUTPUT INSERTED.*                                         \
-                          VALUES  (@id, @email, @password, @fullname, @type)"
-				);
-
-			if (undefined === result.recordset) {
-				log("Error inserting record ", result.recordset);
-			} else {
-				return result.recordset[0];
-			}
-		} catch (error) {
-<<<<<<< HEAD
-			Sentry.captureException({ error: "Backend error - register user" });
-=======
->>>>>>> 08ec333a
-			log("Error in Sign Up\n", error);
-		}
-	}
-}
-
-// Forgot Password
-async function forgotPassword(
-	email: string
-): Promise<{ message: string } | undefined> {
-	// Attempt to connect to the database
-	const authConn = await Database.getConnection();
-
-	if (!authConn) {
-		log("Database connection failed.");
-		return;
-	}
-
-	// Query DB for user email
-	try {
-		const result = await authConn
-			.request()
-			.input("email", Database.msSQL.VarChar, email)
-			.query("SELECT * FROM AppUser WHERE email = @email");
-
-		// Validation
-		if (!result.recordset || result.recordset.length === 0) {
-			log("User not found for email:", email);
-			return;
-		}
-
-		// Generate OTP (one time pass)
-		const otp = Math.floor(1000 + Math.random() * 9000);
-		const otpExpire = new Date();
-		otpExpire.setMinutes(otpExpire.getMinutes() + 2); // Set OTP expiry to 2 minutes
-
-		// Update user record with OTP and expiry
-		await authConn
-			.request()
-			.input("otp", Database.msSQL.Int, otp)
-			.input("otpExpire", Database.msSQL.DateTime, otpExpire)
-			.input("email", Database.msSQL.VarChar, email)
-			.query(
-				"UPDATE AppUser SET otp = @otp, otpExpire = @otpExpire WHERE email = @email"
-			);
-
-		// Create email transporter object to send email
-		const transporter = nodemailer.createTransport({
-			service: "gmail",
-			auth: {
-				user: process.env.EMAIL_USER!,
-				pass: process.env.EMAIL_PASSWORD!,
-			},
-		});
-
-		// Configure mailing options
-		const mailOptions = {
-			from: process.env.EMAIL_USER!,
-			to: email,
-			subject: "Password Reset",
-			text: `Your One Time Password (expires in 10 minutes): ${otp}
-<<<<<<< HEAD
-			\nReset your password at: http://localhost:3000/reset-pass
-=======
-			\nReset your password at: http://trackmydegree.com/reset-pass
->>>>>>> 08ec333a
-			\nIf you did not request this, please ignore this email.`,
-		}; // Change this to URL before adding to production
-
-		// Send email
-		await transporter.sendMail(mailOptions);
-
-		return { message: "OTP has been sent to your email." }; // Confirmation message
-	} catch (error) {
-<<<<<<< HEAD
-		Sentry.captureException({ error: "Backend error - forgot password" });
-=======
->>>>>>> 08ec333a
-		log("Error in forgot password:\n", error);
-	}
-}
-
-// Reset Password
-async function resetPassword(
-	otp: number,
-	password: string,
-	confirmPassword: string
-): Promise<{ message: string } | undefined> {
-	// Make sure new password matches with confirmation
-	if (password !== confirmPassword) {
-		log("Passwords do not match.");
-		return;
-	}
-
-	// Connect to the database
-	const authConn = await Database.getConnection();
-	if (!authConn) {
-		log("Database connection failed.");
-		return;
-	}
-
-	// Query the database for the OTP that matches the user's input
-	// Is it safe to query for the OTP
-	try {
-		const result = await authConn
-			.request()
-			.input("otp", Database.msSQL.Int, otp)
-			.query(
-				"SELECT * FROM AppUser WHERE otp = @otp AND otpExpire > GETDATE()"
-			);
-
-		// Validate OTP
-		if (!result.recordset || result.recordset.length === 0) {
-			log("Invalid or expired OTP.");
-			return;
-		}
-
-		// Hash the new password
-		const hashedPassword = await bcrypt.hash(password, salt);
-
-		// Update the user's password and clear the OTP
-		await authConn
-			.request()
-			.input("password", Database.msSQL.VarChar, hashedPassword)
-			.input("otp", Database.msSQL.Int, otp)
-			.query(
-				"UPDATE AppUser SET password = @password, otp = NULL, otpExpire = NULL WHERE otp = @otp"
-			);
-
-		return { message: "Password reset successful." };
-	} catch (error) {
-<<<<<<< HEAD
-		Sentry.captureException({ error: "Backend error - reset password" });
-=======
->>>>>>> 08ec333a
-		log("Error in reset password:\n", error);
-	}
-}
-
-//Namespace
-const authController = {
-	authenticate,
-	registerUser,
-	forgotPassword,
-	resetPassword,
-};
-
-//Default export
-export default authController;
+import Database from "@controllers/DBController/DBController";
+import { randomUUID } from "crypto";
+import Auth from "@controllers/authController/auth_types"; //types import
+import bcrypt from "bcryptjs";
+import nodemailer from "nodemailer";
+import dotenv from "dotenv";
+import * as Sentry from "@sentry/react";
+
+dotenv.config();
+const log = console.log;
+var salt = bcrypt.genSaltSync(10);
+
+/**
+ * Authenticates a user by verifying their email and password.
+ *
+ * @param {string} email - The email of the user attempting to log in.
+ * @param {string} password - The plaintext password provided by the user.
+ * @returns {Promise<Auth.UserInfo | undefined>} - The authenticated user object if credentials are correct, otherwise undefined.
+ */
+async function authenticate(
+	email: string,
+	password: string
+): Promise<Auth.UserInfo | undefined> {
+	const authConn = await Database.getConnection();
+
+	if (authConn) {
+		try {
+			// Step 1: Query the database for the user by email only
+			const result = await authConn
+				.request()
+				.input("email", Database.msSQL.VarChar, email)
+				.query("SELECT * FROM AppUser WHERE email = @email");
+
+			// Step 2: Check if user exists and if the password matches
+			if (result.recordset && result.recordset.length > 0) {
+				const user = result.recordset[0];
+
+				// Compare the plain-text password with the stored hashed password
+				const isPasswordValid = await bcrypt.compare(password, user.password);
+
+				if (isPasswordValid) {
+					return user; // Authentication successful
+				} else {
+					log("Incorrect email or password", email, password);
+				}
+			} else {
+				log("User not found", email);
+			}
+		} catch (error) {
+			Sentry.captureException({ error: "Backend error - authenticate" });
+			log("Error in login\n", error);
+		}
+	}
+
+	return undefined;
+}
+
+/**
+ * Registers a new user in the database.
+ *
+ * @param {Auth.UserInfo} userInfo - Object containing user details (email, password, fullname, type).
+ * @returns {Promise<{ id: string } | undefined>} - The newly created user's ID, or undefined if registration fails.
+ */
+async function registerUser(
+	userInfo: Auth.UserInfo
+): Promise<{ id: string } | undefined> {
+	const authConn = await Database.getConnection();
+
+	if (undefined !== authConn) {
+		const { email, password, fullname, type } = userInfo;
+		const id = randomUUID();
+
+		try {
+			const result = await authConn
+				.request()
+				.input("id", Database.msSQL.VarChar, id)
+				.input("email", Database.msSQL.VarChar, email)
+				.input("password", Database.msSQL.VarChar, password)
+				.input("fullname", Database.msSQL.VarChar, fullname)
+				.input("type", Database.msSQL.VarChar, type)
+				.query(
+					"INSERT INTO AppUser ( id,  email,  password,  fullname,  type) \
+              OUTPUT INSERTED.*                                         \
+                          VALUES  (@id, @email, @password, @fullname, @type)"
+				);
+
+			if (undefined === result.recordset) {
+				log("Error inserting record ", result.recordset);
+			} else {
+				return result.recordset[0];
+			}
+		} catch (error) {
+			Sentry.captureException({ error: "Backend error - register user" });
+			log("Error in Sign Up\n", error);
+		}
+	}
+}
+
+// Forgot Password
+async function forgotPassword(
+	email: string
+): Promise<{ message: string } | undefined> {
+	// Attempt to connect to the database
+	const authConn = await Database.getConnection();
+
+	if (!authConn) {
+		log("Database connection failed.");
+		return;
+	}
+
+	// Query DB for user email
+	try {
+		const result = await authConn
+			.request()
+			.input("email", Database.msSQL.VarChar, email)
+			.query("SELECT * FROM AppUser WHERE email = @email");
+
+		// Validation
+		if (!result.recordset || result.recordset.length === 0) {
+			log("User not found for email:", email);
+			return;
+		}
+
+		// Generate OTP (one time pass)
+		const otp = Math.floor(1000 + Math.random() * 9000);
+		const otpExpire = new Date();
+		otpExpire.setMinutes(otpExpire.getMinutes() + 2); // Set OTP expiry to 2 minutes
+
+		// Update user record with OTP and expiry
+		await authConn
+			.request()
+			.input("otp", Database.msSQL.Int, otp)
+			.input("otpExpire", Database.msSQL.DateTime, otpExpire)
+			.input("email", Database.msSQL.VarChar, email)
+			.query(
+				"UPDATE AppUser SET otp = @otp, otpExpire = @otpExpire WHERE email = @email"
+			);
+
+		// Create email transporter object to send email
+		const transporter = nodemailer.createTransport({
+			service: "gmail",
+			auth: {
+				user: process.env.EMAIL_USER!,
+				pass: process.env.EMAIL_PASSWORD!,
+			},
+		});
+
+		// Configure mailing options
+		const mailOptions = {
+			from: process.env.EMAIL_USER!,
+			to: email,
+			subject: "Password Reset",
+			text: `Your One Time Password (expires in 10 minutes): ${otp}
+			\nReset your password at: http://trackmydegree.com/reset-pass
+			\nIf you did not request this, please ignore this email.`,
+		}; // Change this to URL before adding to production
+
+		// Send email
+		await transporter.sendMail(mailOptions);
+
+		return { message: "OTP has been sent to your email." }; // Confirmation message
+	} catch (error) {
+		Sentry.captureException({ error: "Backend error - forgot password" });
+		log("Error in forgot password:\n", error);
+	}
+}
+
+// Reset Password
+async function resetPassword(
+	otp: number,
+	password: string,
+	confirmPassword: string
+): Promise<{ message: string } | undefined> {
+	// Make sure new password matches with confirmation
+	if (password !== confirmPassword) {
+		log("Passwords do not match.");
+		return;
+	}
+
+	// Connect to the database
+	const authConn = await Database.getConnection();
+	if (!authConn) {
+		log("Database connection failed.");
+		return;
+	}
+
+	// Query the database for the OTP that matches the user's input
+	// Is it safe to query for the OTP
+	try {
+		const result = await authConn
+			.request()
+			.input("otp", Database.msSQL.Int, otp)
+			.query(
+				"SELECT * FROM AppUser WHERE otp = @otp AND otpExpire > GETDATE()"
+			);
+
+		// Validate OTP
+		if (!result.recordset || result.recordset.length === 0) {
+			log("Invalid or expired OTP.");
+			return;
+		}
+
+		// Hash the new password
+		const hashedPassword = await bcrypt.hash(password, salt);
+
+		// Update the user's password and clear the OTP
+		await authConn
+			.request()
+			.input("password", Database.msSQL.VarChar, hashedPassword)
+			.input("otp", Database.msSQL.Int, otp)
+			.query(
+				"UPDATE AppUser SET password = @password, otp = NULL, otpExpire = NULL WHERE otp = @otp"
+			);
+
+		return { message: "Password reset successful." };
+	} catch (error) {
+		Sentry.captureException({ error: "Backend error - reset password" });
+		log("Error in reset password:\n", error);
+	}
+}
+
+//Namespace
+const authController = {
+	authenticate,
+	registerUser,
+	forgotPassword,
+	resetPassword,
+};
+
+//Default export
+export default authController;