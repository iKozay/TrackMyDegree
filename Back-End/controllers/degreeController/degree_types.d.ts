--- conflicted
+++ resolved
@@ -1,21 +1,8 @@
 declare namespace DegreeTypes {
   type Degree = {
-    id: string;
-    name: string;
-    totalCredits: number;
-  };
+      id: string | null;
+      name: string | null;
+      totalCredits: number | null;
+    }
 }
-
-<<<<<<< HEAD
-    type Degree = {
-        id: string | null;
-        name: string | null;
-        totalCredits: number | null;
-      }
-
-  }
-  
-  export default DegreeTypes;
-=======
-export default DegreeTypes;
->>>>>>> b230e9bf
+export default DegreeTypes;