--- conflicted
+++ resolved
@@ -5,17 +5,15 @@
 import { User } from '../../models';
 import bcrypt from 'bcryptjs';
 import * as Sentry from '@sentry/node';
-<<<<<<< HEAD
 import { v4 as uuidv4 } from 'uuid';
 import nodemailer from 'nodemailer';
 import Redis from 'ioredis';
+import { randomInt } from 'crypto';
+import mongoose from 'mongoose';
 
 // Mocro : create Redis client for storing password reset tokens temporarily
 const redis = new Redis(process.env.REDIS_URL || 'redis://localhost:6379');
-=======
-import { randomInt } from 'crypto';
-import mongoose from 'mongoose';
->>>>>>> b067bde5
+
 
 export enum UserType {
   STUDENT = 'student',
@@ -83,22 +81,8 @@
       const existingUser = await User.exists({ email }).exec();
       if (existingUser) return undefined;
 
-<<<<<<< HEAD
       const newUser = await User.create({ email, password, fullname, type });
       if (!newUser._id) return undefined;
-=======
-      // Create new user with generated _id (password is already hashed from frontend)
-      const newUser = await User.create({
-        email,
-        password, // password is already hashed from frontend
-        fullname,
-        type,
-      });
-
-      if (!newUser._id) {
-        return undefined;
-      }
->>>>>>> b067bde5
 
       return { _id: newUser._id.toString() };
     } catch (error) {
@@ -172,20 +156,10 @@
   /**
    * Change password for authenticated users
    */
-<<<<<<< HEAD
   async changePassword(userId: string, oldPassword: string, newPassword: string): Promise<boolean> {
     try {
       const user = await User.findById(userId).select('+password').exec();
       if (!user) return false;
-=======
-  async changePassword(
-    _id: string,
-    oldPassword: string,
-    newPassword: string,
-  ): Promise<boolean> {
-    try {
-      const user = await User.findById(_id).select('+password').exec();
->>>>>>> b067bde5
 
       const match = await bcrypt.compare(oldPassword, user.password);
       if (!match) return false;
