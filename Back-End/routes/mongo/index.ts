--- conflicted
+++ resolved
@@ -19,12 +19,6 @@
 
 const router = express.Router();
 
-<<<<<<< HEAD
-router.use('/auth/forgot-password', forgotPasswordLimiter);
-router.use('/auth/reset-password', resetPasswordLimiter);
-router.use('/auth/login', loginLimiter);
-router.use('/auth/signup', signupLimiter);
-=======
 /**
  * @openapi
  * tags:
@@ -42,6 +36,14 @@
  *     description: Mongo-backed timeline endpoints (v2)
  *   - name: Admin (v2)
  *     description: Mongo-backed administrative endpoints (v2)
+ *     - name: Auth (v2)
+ *     description: Mongo-backed auth endpoints (v2)
+ *      - name: Session (v2)
+ *     description: Mongo-backed session endpoints (v2)
+ *      - name: Section (v2)
+ *     description: Concordia-Opendata-backed sections endpoints (v2)
+ *      - name: Upload (v2)
+ *     description: pdf parsing endpoints (v2)
  */
 
 /**
@@ -66,7 +68,11 @@
 router.get('/', (req, res) => {
   res.status(200).json({ message: 'Welcome to TrackMyDegree Mongo API v2' });
 });
->>>>>>> 18711400
+
+router.use('/auth/forgot-password', forgotPasswordLimiter);
+router.use('/auth/reset-password', resetPasswordLimiter);
+router.use('/auth/login', loginLimiter);
+router.use('/auth/signup', signupLimiter);
 
 router.use('/degree', degreeRoutes);
 router.use('/courses', courseRoutes);
