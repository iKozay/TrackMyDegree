import HTTP from '@Util/HTTPCodes';
import express, { Request, Response } from 'express';
import { adminController } from '@controllers/mondoDBControllers';
import { adminCheckMiddleware, authMiddleware } from '@middleware/authMiddleware';

const router = express.Router();

// ==========================
// MIDDLEWARE
// ==========================

router.use(authMiddleware);
router.use(adminCheckMiddleware);

// ==========================
// ADMIN ROUTES
// ==========================

const INTERNAL_SERVER_ERROR = 'Internal server error';
const COLLECTION_NAME_REQUIRED = 'Collection name is required';
const NOT_AVAILABLE = 'not available';

/**
 * @openapi
 * tags:
 *   - name: Admin (v2)
 *     description: Mongo-backed administrative endpoints (v2).
 */

/**
 * GET /admin/collections - Get all collections
 */
/**
 * @openapi
 * /v2/admin/collections:
 *   get:
 *     summary: List MongoDB collections
 *     description: Returns all available collection names.
 *     tags: [Admin (v2)]
 *     responses:
 *       200:
 *         description: Collections retrieved successfully.
 *         content:
 *           application/json:
 *             schema:
 *               type: object
 *               properties:
 *                 message:
 *                   type: string
 *                 collections:
 *                   type: array
 *                   items:
 *                     type: string
 *       500:
 *         description: Server error.
 */
router.get('/collections', async (req: Request, res: Response) => {
  try {
    const collections = await adminController.getCollections();
    res.status(HTTP.OK).json({
      success: true,
      data: collections,
    });
  } catch (error) {
    console.error('Error in GET /admin/collections', error);
    if (error instanceof Error && error.message.includes(NOT_AVAILABLE)) {
      res.status(HTTP.SERVER_ERR).json({ success: false, message: error.message });
    } else {
      res.status(HTTP.SERVER_ERR).json({ success: false, message: INTERNAL_SERVER_ERROR });
    }
  }
});

/**
 * GET /admin/collections/:collectionName/documents - Get documents from collection
 */
/**
 * @openapi
 * /v2/admin/collections/{collectionName}/documents:
 *   get:
 *     summary: Get documents from a collection
 *     description: Retrieves documents from the specified collection with optional keyword search and pagination.
 *     tags: [Admin (v2)]
 *     parameters:
 *       - in: path
 *         name: collectionName
 *         required: true
 *         schema:
 *           type: string
 *         description: Name of the collection.
 *       - in: query
 *         name: keyword
 *         required: false
 *         schema:
 *           type: string
 *         description: Text to search within documents.
 *       - in: query
 *         name: page
 *         required: false
 *         schema:
 *           type: integer
 *           minimum: 1
 *         description: Page number for pagination.
 *       - in: query
 *         name: limit
 *         required: false
 *         schema:
 *           type: integer
 *           minimum: 1
 *         description: Page size (items per page).
 *     responses:
 *       200:
 *         description: Documents retrieved successfully.
 *         content:
 *           application/json:
 *             schema:
 *               type: object
 *               properties:
 *                 message:
 *                   type: string
 *                 documents:
 *                   type: array
 *                   items:
 *                     type: object
 *                     additionalProperties: true
 *       400:
 *         description: Collection name is missing.
 *       500:
 *         description: Server error.
 */
router.get(
  '/collections/:collectionName/documents',
  async (req: Request, res: Response) => {
    try {
      const { collectionName } = req.params;
      const { keyword, page, limit } = req.query;

      if (!collectionName) {
        res.status(HTTP.BAD_REQUEST).json({
          success: false, message: COLLECTION_NAME_REQUIRED,
        });
        return;
      }

      const documents = await adminController.getCollectionDocuments(
        collectionName,
        {
          keyword: keyword as string,
          page: page ? parseInt(page as string) : undefined,
          limit: limit ? parseInt(limit as string) : undefined,
        },
      );

      res.status(HTTP.OK).json({
        success: true,
        data: documents,
      });
    } catch (error) {
      console.error(
        'Error in GET /admin/collections/:collectionName/documents',
        error,
      );
<<<<<<< HEAD
      res.status(HTTP.SERVER_ERR).json({ success: false, message: INTERNAL_SERVER_ERROR });
=======
      res.status(HTTP.SERVER_ERR).json({ error: INTERNAL_SERVER_ERROR });
    }
  },
);

/**
 * GET /admin/collections/:collectionName/stats - Get collection statistics
 */
/**
 * @openapi
 * /v2/admin/collections/{collectionName}/stats:
 *   get:
 *     summary: Get collection statistics
 *     description: Returns stats for a given collection (fields depend on the database driver).
 *     tags: [Admin (v2)]
 *     parameters:
 *       - in: path
 *         name: collectionName
 *         required: true
 *         schema:
 *           type: string
 *         description: Name of the collection.
 *     responses:
 *       200:
 *         description: Statistics retrieved successfully.
 *         content:
 *           application/json:
 *             schema:
 *               type: object
 *               properties:
 *                 message:
 *                   type: string
 *                 stats:
 *                   type: object
 *                   additionalProperties: true
 *       400:
 *         description: Collection name is missing.
 *       500:
 *         description: Server error.
 */
router.get(
  '/collections/:collectionName/stats',
  async (req: Request, res: Response) => {
    try {
      const { collectionName } = req.params;

      if (!collectionName) {
        res.status(HTTP.BAD_REQUEST).json({
          error: COLLECTION_NAME_REQUIRED,
        });
        return;
      }

      const stats = await adminController.getCollectionStats(collectionName);
      res.status(HTTP.OK).json({
        message: 'Statistics retrieved successfully',
        stats,
      });
    } catch (error) {
      console.error(
        'Error in GET /admin/collections/:collectionName/stats',
        error,
      );
      if (error instanceof Error && error.message.includes(NOT_AVAILABLE)) {
        res.status(HTTP.SERVER_ERR).json({ error: error.message });
      } else {
        res.status(HTTP.SERVER_ERR).json({ error: INTERNAL_SERVER_ERROR });
      }
>>>>>>> 18711400
    }
  },
);

/**
 * DELETE /admin/collections/:collectionName/clear - Clear collection
 */
/**
 * @openapi
 * /v2/admin/collections/{collectionName}/clear:
 *   delete:
 *     summary: Clear all documents in a collection
 *     tags: [Admin (v2)]
 *     parameters:
 *       - in: path
 *         name: collectionName
 *         required: true
 *         schema:
 *           type: string
 *         description: Name of the collection to clear.
 *     responses:
 *       200:
 *         description: Collection cleared successfully.
 *         content:
 *           application/json:
 *             schema:
 *               type: object
 *               properties:
 *                 message:
 *                   type: string
 *                 deletedCount:
 *                   type: integer
 *       400:
 *         description: Collection name is missing.
 *       500:
 *         description: Server error.
 */
router.delete(
  '/collections/:collectionName/clear',
  async (req: Request, res: Response) => {
    try {
      const { collectionName } = req.params;

      if (!collectionName) {
        res.status(HTTP.BAD_REQUEST).json({
          success: false, message: COLLECTION_NAME_REQUIRED,
        });
        return;
      }

      const count = await adminController.clearCollection(collectionName);
      res.status(HTTP.OK).json({
        success: true, message: `${count} documents cleared successfully`,
      });
    } catch (error) {
      console.error(
        'Error in DELETE /admin/collections/:collectionName/clear',
        error,
      );
      if (error instanceof Error && error.message.includes(NOT_AVAILABLE)) {
        res.status(HTTP.SERVER_ERR).json({ success: false, message: error.message });
      } else {
        res.status(HTTP.SERVER_ERR).json({ success: false, message: INTERNAL_SERVER_ERROR });
      }
    }
  },
);

/**
 * GET /admin/connection-status - Get database connection status
 */
/**
 * @openapi
 * /v2/admin/connection-status:
 *   get:
 *     summary: Get database connection status
 *     tags: [Admin (v2)]
 *     responses:
 *       200:
 *         description: Connection status retrieved successfully.
 *         content:
 *           application/json:
 *             schema:
 *               type: object
 *               additionalProperties: true
 *       500:
 *         description: Server error.
 */
router.get('/connection-status', async (req: Request, res: Response) => {
  try {
    const status = await adminController.getConnectionStatus();
    res.status(HTTP.OK).json({
      message: 'Connection status retrieved successfully',
      ...status,
    });
  } catch (error) {
    console.error('Error in GET /admin/connection-status', error);
    res.status(HTTP.SERVER_ERR).json({ error: INTERNAL_SERVER_ERROR });
  }
});

// TODO: Add seed data route that will call: scraper, courseController (MongoDB), coursepoolController (MongoDB) and degreeController (MongoDB)

export default router;<|MERGE_RESOLUTION|>--- conflicted
+++ resolved
@@ -160,78 +160,9 @@
         'Error in GET /admin/collections/:collectionName/documents',
         error,
       );
-<<<<<<< HEAD
-      res.status(HTTP.SERVER_ERR).json({ success: false, message: INTERNAL_SERVER_ERROR });
-=======
-      res.status(HTTP.SERVER_ERR).json({ error: INTERNAL_SERVER_ERROR });
-    }
-  },
-);
-
-/**
- * GET /admin/collections/:collectionName/stats - Get collection statistics
- */
-/**
- * @openapi
- * /v2/admin/collections/{collectionName}/stats:
- *   get:
- *     summary: Get collection statistics
- *     description: Returns stats for a given collection (fields depend on the database driver).
- *     tags: [Admin (v2)]
- *     parameters:
- *       - in: path
- *         name: collectionName
- *         required: true
- *         schema:
- *           type: string
- *         description: Name of the collection.
- *     responses:
- *       200:
- *         description: Statistics retrieved successfully.
- *         content:
- *           application/json:
- *             schema:
- *               type: object
- *               properties:
- *                 message:
- *                   type: string
- *                 stats:
- *                   type: object
- *                   additionalProperties: true
- *       400:
- *         description: Collection name is missing.
- *       500:
- *         description: Server error.
- */
-router.get(
-  '/collections/:collectionName/stats',
-  async (req: Request, res: Response) => {
-    try {
-      const { collectionName } = req.params;
-
-      if (!collectionName) {
-        res.status(HTTP.BAD_REQUEST).json({
-          error: COLLECTION_NAME_REQUIRED,
-        });
-        return;
-      }
-
-      const stats = await adminController.getCollectionStats(collectionName);
-      res.status(HTTP.OK).json({
-        message: 'Statistics retrieved successfully',
-        stats,
-      });
-    } catch (error) {
-      console.error(
-        'Error in GET /admin/collections/:collectionName/stats',
-        error,
-      );
-      if (error instanceof Error && error.message.includes(NOT_AVAILABLE)) {
-        res.status(HTTP.SERVER_ERR).json({ error: error.message });
-      } else {
-        res.status(HTTP.SERVER_ERR).json({ error: INTERNAL_SERVER_ERROR });
-      }
->>>>>>> 18711400
+      res
+        .status(HTTP.SERVER_ERR)
+        .json({ success: false, message: INTERNAL_SERVER_ERROR });
     }
   },
 );
