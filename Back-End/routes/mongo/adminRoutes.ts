import HTTP from '@Util/HTTPCodes';
import express, { Request, Response } from 'express';
import { adminController } from '@controllers/mondoDBControllers';
<<<<<<< HEAD
import { seedDegreeData, seedAllDegreeData } from '@controllers/mondoDBControllers/SeedingController';
=======
import { adminCheckMiddleware, authMiddleware } from '@middleware/authMiddleware';
>>>>>>> a3b07925

const router = express.Router();

// ==========================
// MIDDLEWARE
// ==========================

router.use(authMiddleware);
router.use(adminCheckMiddleware);

// ==========================
// ADMIN ROUTES
// ==========================

const INTERNAL_SERVER_ERROR = 'Internal server error';
const COLLECTION_NAME_REQUIRED = 'Collection name is required';
const NOT_AVAILABLE = 'not available';

/**
 * @openapi
 * tags:
 *   - name: Admin (v2)
 *     description: Mongo-backed administrative endpoints (v2).
 */

/**
 * GET /admin/collections - Get all collections
 */
/**
 * @openapi
 * /v2/admin/collections:
 *   get:
 *     summary: List MongoDB collections
 *     description: Returns all available collection names.
 *     tags: [Admin (v2)]
 *     responses:
 *       200:
 *         description: Collections retrieved successfully.
 *         content:
 *           application/json:
 *             schema:
 *               type: object
 *               properties:
 *                 message:
 *                   type: string
 *                 collections:
 *                   type: array
 *                   items:
 *                     type: string
 *       500:
 *         description: Server error.
 */
router.get('/collections', async (req: Request, res: Response) => {
  try {
    const collections = await adminController.getCollections();
    res.status(HTTP.OK).json({
      success: true,
      data: collections,
    });
  } catch (error) {
    console.error('Error in GET /admin/collections', error);
    if (error instanceof Error && error.message.includes(NOT_AVAILABLE)) {
      res.status(HTTP.SERVER_ERR).json({ success: false, message: error.message });
    } else {
      res.status(HTTP.SERVER_ERR).json({ success: false, message: INTERNAL_SERVER_ERROR });
    }
  }
});

/**
 * GET /admin/collections/:collectionName/documents - Get documents from collection
 */
/**
 * @openapi
 * /v2/admin/collections/{collectionName}/documents:
 *   get:
 *     summary: Get documents from a collection
 *     description: Retrieves documents from the specified collection with optional keyword search and pagination.
 *     tags: [Admin (v2)]
 *     parameters:
 *       - in: path
 *         name: collectionName
 *         required: true
 *         schema:
 *           type: string
 *         description: Name of the collection.
 *       - in: query
 *         name: keyword
 *         required: false
 *         schema:
 *           type: string
 *         description: Text to search within documents.
 *       - in: query
 *         name: page
 *         required: false
 *         schema:
 *           type: integer
 *           minimum: 1
 *         description: Page number for pagination.
 *       - in: query
 *         name: limit
 *         required: false
 *         schema:
 *           type: integer
 *           minimum: 1
 *         description: Page size (items per page).
 *     responses:
 *       200:
 *         description: Documents retrieved successfully.
 *         content:
 *           application/json:
 *             schema:
 *               type: object
 *               properties:
 *                 message:
 *                   type: string
 *                 documents:
 *                   type: array
 *                   items:
 *                     type: object
 *                     additionalProperties: true
 *       400:
 *         description: Collection name is missing.
 *       500:
 *         description: Server error.
 */
router.get(
  '/collections/:collectionName/documents',
  async (req: Request, res: Response) => {
    try {
      const { collectionName } = req.params;
      const { keyword, page, limit } = req.query;

      if (!collectionName) {
        res.status(HTTP.BAD_REQUEST).json({
          success: false, message: COLLECTION_NAME_REQUIRED,
        });
        return;
      }

      const documents = await adminController.getCollectionDocuments(
        collectionName,
        {
          keyword: keyword as string,
          page: page ? parseInt(page as string) : undefined,
          limit: limit ? parseInt(limit as string) : undefined,
        },
      );

      res.status(HTTP.OK).json({
        success: true,
        data: documents,
      });
    } catch (error) {
      console.error(
        'Error in GET /admin/collections/:collectionName/documents',
        error,
      );
      res
        .status(HTTP.SERVER_ERR)
        .json({ success: false, message: INTERNAL_SERVER_ERROR });
    }
  },
);

/**
 * DELETE /admin/collections/:collectionName/clear - Clear collection
 */
/**
 * @openapi
 * /v2/admin/collections/{collectionName}/clear:
 *   delete:
 *     summary: Clear all documents in a collection
 *     tags: [Admin (v2)]
 *     parameters:
 *       - in: path
 *         name: collectionName
 *         required: true
 *         schema:
 *           type: string
 *         description: Name of the collection to clear.
 *     responses:
 *       200:
 *         description: Collection cleared successfully.
 *         content:
 *           application/json:
 *             schema:
 *               type: object
 *               properties:
 *                 message:
 *                   type: string
 *                 deletedCount:
 *                   type: integer
 *       400:
 *         description: Collection name is missing.
 *       500:
 *         description: Server error.
 */
router.delete(
  '/collections/:collectionName/clear',
  async (req: Request, res: Response) => {
    try {
      const { collectionName } = req.params;

      if (!collectionName) {
        res.status(HTTP.BAD_REQUEST).json({
          success: false, message: COLLECTION_NAME_REQUIRED,
        });
        return;
      }

      const count = await adminController.clearCollection(collectionName);
      res.status(HTTP.OK).json({
        success: true, message: `${count} documents cleared successfully`,
      });
    } catch (error) {
      console.error(
        'Error in DELETE /admin/collections/:collectionName/clear',
        error,
      );
      if (error instanceof Error && error.message.includes(NOT_AVAILABLE)) {
        res.status(HTTP.SERVER_ERR).json({ success: false, message: error.message });
      } else {
        res.status(HTTP.SERVER_ERR).json({ success: false, message: INTERNAL_SERVER_ERROR });
      }
    }
  },
);

/**
 * GET /admin/connection-status - Get database connection status
 */
/**
 * @openapi
 * /v2/admin/connection-status:
 *   get:
 *     summary: Get database connection status
 *     tags: [Admin (v2)]
 *     responses:
 *       200:
 *         description: Connection status retrieved successfully.
 *         content:
 *           application/json:
 *             schema:
 *               type: object
 *               additionalProperties: true
 *       500:
 *         description: Server error.
 */
router.get('/connection-status', async (req: Request, res: Response) => {
  try {
    const status = await adminController.getConnectionStatus();
    res.status(HTTP.OK).json({
      message: 'Connection status retrieved successfully',
      ...status,
    });
  } catch (error) {
    console.error('Error in GET /admin/connection-status', error);
    res.status(HTTP.SERVER_ERR).json({ error: INTERNAL_SERVER_ERROR });
  }
});

router.get('/seed-data', async (req: Request, res: Response)=>{
  try {
    await seedAllDegreeData();
    res.status(HTTP.OK).json({
      message: 'Data seeded for all degrees'
    });

  }catch (error) {
    console.error('Error in GET /admin/seed-data', error);
    res.status(HTTP.SERVER_ERR).json({ error: INTERNAL_SERVER_ERROR });
  }
});

router.get('/seed-data/:degreeName', async (req: Request, res: Response)=>{
  try {
    const {degreeName} = req.params;

    if (!degreeName) {
          res.status(HTTP.BAD_REQUEST).json({
            error: 'Degree name is required',
          });
          return;
    }

    await seedDegreeData(degreeName as unknown as string);
    res.status(HTTP.OK).json({
      message: 'Data seeded for degree ' + degreeName
    });
  }catch (error) {
    console.error('Error in GET /admin/seed-data', error);
    res.status(HTTP.SERVER_ERR).json({ error: INTERNAL_SERVER_ERROR });
  }
});

export default router;<|MERGE_RESOLUTION|>--- conflicted
+++ resolved
@@ -1,11 +1,14 @@
 import HTTP from '@Util/HTTPCodes';
 import express, { Request, Response } from 'express';
 import { adminController } from '@controllers/mondoDBControllers';
-<<<<<<< HEAD
-import { seedDegreeData, seedAllDegreeData } from '@controllers/mondoDBControllers/SeedingController';
-=======
-import { adminCheckMiddleware, authMiddleware } from '@middleware/authMiddleware';
->>>>>>> a3b07925
+import {
+  adminCheckMiddleware,
+  authMiddleware,
+} from '@middleware/authMiddleware';
+import {
+  seedDegreeData,
+  seedAllDegreeData,
+} from '@controllers/mondoDBControllers/SeedingController';
 
 const router = express.Router();
 
@@ -68,9 +71,13 @@
   } catch (error) {
     console.error('Error in GET /admin/collections', error);
     if (error instanceof Error && error.message.includes(NOT_AVAILABLE)) {
-      res.status(HTTP.SERVER_ERR).json({ success: false, message: error.message });
+      res
+        .status(HTTP.SERVER_ERR)
+        .json({ success: false, message: error.message });
     } else {
-      res.status(HTTP.SERVER_ERR).json({ success: false, message: INTERNAL_SERVER_ERROR });
+      res
+        .status(HTTP.SERVER_ERR)
+        .json({ success: false, message: INTERNAL_SERVER_ERROR });
     }
   }
 });
@@ -141,7 +148,8 @@
 
       if (!collectionName) {
         res.status(HTTP.BAD_REQUEST).json({
-          success: false, message: COLLECTION_NAME_REQUIRED,
+          success: false,
+          message: COLLECTION_NAME_REQUIRED,
         });
         return;
       }
@@ -212,14 +220,16 @@
 
       if (!collectionName) {
         res.status(HTTP.BAD_REQUEST).json({
-          success: false, message: COLLECTION_NAME_REQUIRED,
+          success: false,
+          message: COLLECTION_NAME_REQUIRED,
         });
         return;
       }
 
       const count = await adminController.clearCollection(collectionName);
       res.status(HTTP.OK).json({
-        success: true, message: `${count} documents cleared successfully`,
+        success: true,
+        message: `${count} documents cleared successfully`,
       });
     } catch (error) {
       console.error(
@@ -227,9 +237,13 @@
         error,
       );
       if (error instanceof Error && error.message.includes(NOT_AVAILABLE)) {
-        res.status(HTTP.SERVER_ERR).json({ success: false, message: error.message });
+        res
+          .status(HTTP.SERVER_ERR)
+          .json({ success: false, message: error.message });
       } else {
-        res.status(HTTP.SERVER_ERR).json({ success: false, message: INTERNAL_SERVER_ERROR });
+        res
+          .status(HTTP.SERVER_ERR)
+          .json({ success: false, message: INTERNAL_SERVER_ERROR });
       }
     }
   },
@@ -268,35 +282,34 @@
   }
 });
 
-router.get('/seed-data', async (req: Request, res: Response)=>{
+router.get('/seed-data', async (req: Request, res: Response) => {
   try {
     await seedAllDegreeData();
     res.status(HTTP.OK).json({
-      message: 'Data seeded for all degrees'
+      message: 'Data seeded for all degrees',
     });
-
-  }catch (error) {
+  } catch (error) {
     console.error('Error in GET /admin/seed-data', error);
     res.status(HTTP.SERVER_ERR).json({ error: INTERNAL_SERVER_ERROR });
   }
 });
 
-router.get('/seed-data/:degreeName', async (req: Request, res: Response)=>{
+router.get('/seed-data/:degreeName', async (req: Request, res: Response) => {
   try {
-    const {degreeName} = req.params;
+    const { degreeName } = req.params;
 
     if (!degreeName) {
-          res.status(HTTP.BAD_REQUEST).json({
-            error: 'Degree name is required',
-          });
-          return;
+      res.status(HTTP.BAD_REQUEST).json({
+        error: 'Degree name is required',
+      });
+      return;
     }
 
     await seedDegreeData(degreeName as unknown as string);
     res.status(HTTP.OK).json({
-      message: 'Data seeded for degree ' + degreeName
+      message: 'Data seeded for degree ' + degreeName,
     });
-  }catch (error) {
+  } catch (error) {
     console.error('Error in GET /admin/seed-data', error);
     res.status(HTTP.SERVER_ERR).json({ error: INTERNAL_SERVER_ERROR });
   }
