import express, { Request, Response } from 'express';
import timelineController from '@controllers/timelineController/timelineController';
import HTTP from '@Util/HTTPCodes';
<<<<<<< HEAD
import asyncHandler from '@middleware/asyncHandler';
import { validateTimelineBody, validateUserId, validateTimelineId } from '@middleware/timelineValidators';

=======
//Yassine: The router can be just call the appropriate controller to handle everything.
>>>>>>> ca6d3bd2
const router = express.Router();

/**
 * POST /api/timeline
 * Creates a new timeline.
 * Body: { timeline: {...} }
 */

router.post(
  '/',
  validateTimelineBody,
  asyncHandler(async (req: Request, res: Response) => {
    const { timeline } = req.body;

    if (!timeline || Object.keys(timeline).length === 0) {
      return res.status(HTTP.BAD_REQUEST).json({ error: 'Timeline data is required' });
    }

    const savedTimeline = await timelineController.saveTimeline(timeline);

    if (savedTimeline) {
      return res.status(HTTP.OK).json(savedTimeline);
    } else {
      return res.status(HTTP.SERVER_ERR).json({ error: 'Could not save timeline' });
    }
  })
);

/**
 * PUT /api/timeline/:timelineId
 * Updates an existing timeline using the provided ID.
 * Body: { timeline: {...} }
 */

router.put(
  '/:timelineId',
  validateTimelineBody,
  asyncHandler(async (req: Request, res: Response) => {
    const { timelineId } = req.params;
    const { timeline } = req.body;

    if (!timeline || Object.keys(timeline).length === 0) {
      return res.status(HTTP.BAD_REQUEST).json({ error: 'Timeline data is required' });
    }

    timeline.id = timelineId; // Ensure correct ID for update
    const savedTimeline = await timelineController.saveTimeline(timeline);

    if (savedTimeline) {
      return res.status(HTTP.OK).json(savedTimeline);
    } else {
      return res.status(HTTP.SERVER_ERR).json({ error: 'Could not save/update timeline' });
    }
  })
);

/**
 * GET /api/timeline/user/:userId
 * Retrieves all timelines for the specified user.
 */

router.get(
  '/user/:userId',
  validateUserId,
  asyncHandler(async (req: Request, res: Response) => {
    const { userId } = req.params;
    const timelines = await timelineController.getTimelinesByUser(userId);

    if (timelines && timelines.length > 0) {
      return res.status(HTTP.OK).json(timelines);
    } else {
      return res.status(HTTP.OK).json({ message: 'No timelines found' });
    }
  })
);

/**
 * DELETE /api/timeline/:timelineId
 * Deletes a timeline by its ID.
 */

router.delete(
  '/:timelineId',
  validateTimelineId,
  asyncHandler(async (req: Request, res: Response) => {
    const { timelineId } = req.params;
    const result = await timelineController.removeUserTimeline(timelineId);

    if (!result) {
      return res.status(HTTP.NOT_FOUND).json({ message: result });
    }

    if (result.includes('deleted successfully')) {
      return res.status(HTTP.OK).json({ message: result });
    } else if (result.includes('No timeline found')) {
      return res.status(HTTP.NOT_FOUND).json({ error: result });
    } else {
      return res.status(HTTP.SERVER_ERR).json({ error: 'Internal Server Error' });
    }
  })
);

export default router;<|MERGE_RESOLUTION|>--- conflicted
+++ resolved
@@ -1,13 +1,9 @@
 import express, { Request, Response } from 'express';
 import timelineController from '@controllers/timelineController/timelineController';
 import HTTP from '@Util/HTTPCodes';
-<<<<<<< HEAD
 import asyncHandler from '@middleware/asyncHandler';
 import { validateTimelineBody, validateUserId, validateTimelineId } from '@middleware/timelineValidators';
 
-=======
-//Yassine: The router can be just call the appropriate controller to handle everything.
->>>>>>> ca6d3bd2
 const router = express.Router();
 
 /**
@@ -15,7 +11,6 @@
  * Creates a new timeline.
  * Body: { timeline: {...} }
  */
-
 router.post(
   '/',
   validateTimelineBody,
@@ -41,7 +36,6 @@
  * Updates an existing timeline using the provided ID.
  * Body: { timeline: {...} }
  */
-
 router.put(
   '/:timelineId',
   validateTimelineBody,
@@ -68,7 +62,6 @@
  * GET /api/timeline/user/:userId
  * Retrieves all timelines for the specified user.
  */
-
 router.get(
   '/user/:userId',
   validateUserId,
@@ -88,7 +81,6 @@
  * DELETE /api/timeline/:timelineId
  * Deletes a timeline by its ID.
  */
-
 router.delete(
   '/:timelineId',
   validateTimelineId,
@@ -96,14 +88,17 @@
     const { timelineId } = req.params;
     const result = await timelineController.removeUserTimeline(timelineId);
 
-    if (!result) {
-      return res.status(HTTP.NOT_FOUND).json({ message: result });
+    // ✅ Defensive check
+    if (!result || typeof result !== 'object' || !('message' in result)) {
+      return res.status(HTTP.SERVER_ERR).json({ error: 'Unexpected response from controller' });
     }
 
-    if (result.includes('deleted successfully')) {
-      return res.status(HTTP.OK).json({ message: result });
-    } else if (result.includes('No timeline found')) {
-      return res.status(HTTP.NOT_FOUND).json({ error: result });
+    const { success, message } = result;
+
+    if (success && message.includes('deleted successfully')) {
+      return res.status(HTTP.OK).json({ message });
+    } else if (message.includes('No timeline found')) {
+      return res.status(HTTP.NOT_FOUND).json({ error: message });
     } else {
       return res.status(HTTP.SERVER_ERR).json({ error: 'Internal Server Error' });
     }
