--- conflicted
+++ resolved
@@ -1,21 +1,6 @@
 import { CorsOptions } from 'cors';
 
 const corsOptions: CorsOptions = {
-<<<<<<< HEAD
-	origin: (
-		origin: string | undefined,
-		callback: (err: Error | null, allow?: boolean) => void
-	) => {
-		const allowedOrigins = [
-			"http://localhost:3000",
-			"http://localhost:3001",
-			"http://167.71.165.174:3000",
-			"http://159.65.216.141:3000",
-			"https://trackmydegree.com",
-			"chrome-extension://amknoiejhlmhancpahfcfcfhllgkpbld",
-			"https://hoppscotch.io",
-		];
-=======
   origin: (
     origin: string | undefined,
     callback: (err: Error | null, allow?: boolean) => void,
@@ -28,7 +13,6 @@
       'chrome-extension://amknoiejhlmhancpahfcfcfhllgkpbld',
       'https://hoppscotch.io',
     ];
->>>>>>> ca6d3bd2
 
     // Allow requests with no origin (like Postman or server-to-server calls)
     if (!origin || allowedOrigins.includes(origin)) {
