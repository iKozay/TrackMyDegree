--- conflicted
+++ resolved
@@ -6,10 +6,6 @@
 
 const mongoose = require('mongoose');
 const { MongoMemoryServer } = require('mongodb-memory-server');
-<<<<<<< HEAD
-const { AuthController, UserType } = require('../controllers/authController');
-const { User } = require('../models/user');
-=======
 const {
   AuthController,
   UserType,
@@ -17,7 +13,6 @@
 // Handle ES6 module export properly
 const UserModule = require('../models/user');
 const User = UserModule.User || UserModule.default || UserModule;
->>>>>>> 65397bbe
 const bcrypt = require('bcryptjs');
 const Sentry = require('@sentry/node');
 
