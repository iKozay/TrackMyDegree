// Mock all external dependencies
jest.mock('@sentry/node', () => ({
  init: jest.fn(),
  setupExpressErrorHandler: jest.fn(),
  captureException: jest.fn(),
}));

jest.mock('@sentry/profiling-node', () => ({
  nodeProfilingIntegration: jest.fn(),
}));

// Simplified CommonJS-style express mock
jest.mock('express', () => {
  const mockApp = {
    use: jest.fn(),
    listen: jest.fn((port, cb) => cb && cb()),
    get: jest.fn(),
    options: jest.fn(),
  };

  const makeRouter = () => ({
    get: jest.fn(),
    post: jest.fn(),
    put: jest.fn(),
    delete: jest.fn(),
    use: jest.fn(),
    patch: jest.fn(),
  });

  const express = () => mockApp;
  express.Router = jest.fn(makeRouter);
  express.urlencoded = jest.fn(() => jest.fn());
  express.json = jest.fn(() => jest.fn());
  return express;
});

<<<<<<< HEAD
jest.mock('cors', () => jest.fn(() => jest.fn()));
jest.mock('cookie-parser');
jest.mock('dotenv');

// Mock all routes (use alias paths to match index.ts imports)
jest.mock('@routes/auth', () => ({ default: jest.fn() }));
jest.mock('@routes/courses', () => ({ default: jest.fn() }));
jest.mock('@routes/exemption', () => ({ default: jest.fn() }));
jest.mock('@routes/deficiency', () => ({ default: jest.fn() }));
jest.mock('@routes/degree', () => ({ default: jest.fn() }));
jest.mock('@routes/timeline', () => ({ default: jest.fn() }));
jest.mock('@routes/coursepool', () => ({ default: jest.fn() }));
jest.mock('@routes/userData', () => ({ default: jest.fn() }));
jest.mock('@routes/adminRoutes', () => ({ default: jest.fn() }));
jest.mock('@routes/requisite', () => ({ default: jest.fn() }));
jest.mock('@routes/feedback', () => ({ default: jest.fn() }));
jest.mock('@routes/session', () => ({ default: jest.fn() }));
jest.mock('@routes/sectionsRoutes', () => ({ default: jest.fn() }));
jest.mock('@routes/upload', () => ({ default: jest.fn() }));
jest.mock('@routes/mongo', () => ({ default: jest.fn() }));
=======
jest.mock('cookie-parser', () => jest.fn());
jest.mock('dotenv', () => ({ config: jest.fn() }));

const createMockRouter = () => ({
  get: jest.fn(),
  post: jest.fn(),
  put: jest.fn(),
  delete: jest.fn(),
  use: jest.fn(),
  patch: jest.fn(),
});

jest.mock('@routes/auth', () => createMockRouter());
jest.mock('@routes/courses', () => createMockRouter());
jest.mock('@routes/exemption', () => createMockRouter());
jest.mock('@routes/deficiency', () => createMockRouter());
jest.mock('@routes/degree', () => createMockRouter());
jest.mock('@routes/timeline', () => createMockRouter());
jest.mock('@routes/coursepool', () => createMockRouter());
jest.mock('@routes/userData', () => createMockRouter());
jest.mock('@routes/adminRoutes', () => createMockRouter());
jest.mock('@routes/requisite', () => createMockRouter());
jest.mock('@routes/feedback', () => createMockRouter());
jest.mock('@routes/session', () => createMockRouter());
jest.mock('@routes/sectionsRoutes', () => createMockRouter());
jest.mock('@routes/transcript', () => createMockRouter());
jest.mock('@routes/mongo', () => createMockRouter());
>>>>>>> 60083ccd

jest.mock('@controllers/DBController/DBController', () => ({
  getConnection: jest.fn().mockResolvedValue({
    request: jest.fn().mockReturnValue({
      query: jest.fn().mockResolvedValue({ recordset: [{ number: 1 }] }),
    }),
  }),
}));

jest.mock('@middleware/rateLimiter', () => ({
  forgotPasswordLimiter: jest.fn(),
  resetPasswordLimiter: jest.fn(),
  loginLimiter: jest.fn(),
  signupLimiter: jest.fn(),
}));

jest.mock('@middleware/errorHandler', () => ({
  notFoundHandler: jest.fn(),
  errorHandler: jest.fn(),
}));

jest.mock('../Util/HTTPCodes', () => ({
  OK: 200,
  SERVER_ERR: 500,
}));

describe('index.ts', () => {
  let consoleSpy;
  let consoleErrorSpy;

  beforeEach(() => {
    jest.resetModules();
    jest.clearAllMocks();
    consoleSpy = jest.spyOn(console, 'log').mockImplementation();
    consoleErrorSpy = jest.spyOn(console, 'error').mockImplementation();
  });

  afterEach(() => {
    consoleSpy?.mockRestore();
    consoleErrorSpy?.mockRestore();
    process.removeAllListeners('unhandledRejection');
  });

  it('should be importable', () => {
    expect(() => {
      require('../index.ts');
    }).not.toThrow();
  });

  it('should initialize Sentry with correct configuration', () => {
    require('../index.ts');

    const Sentry = require('@sentry/node');
    const { nodeProfilingIntegration } = require('@sentry/profiling-node');

    expect(Sentry.init).toHaveBeenCalledWith({
      dsn: process.env.SENTRY_DSN,
      integrations: [nodeProfilingIntegration()],
      tracesSampleRate: 1,
      profilesSampleRate: 1,
    });
  });

  it('should configure dotenv', () => {
    require('../index.ts');

    const dotenv = require('dotenv');
    expect(dotenv.config).toHaveBeenCalled();
  });

  it('should handle environment variables', () => {
    process.env.PORT = '3000';

    require('../index.ts');

    expect(consoleSpy).toHaveBeenCalledWith('Server listening on Port: 3000');
  });

  it('should use default values when env vars are not set', () => {
    delete process.env.PORT;

    require('../index.ts');

    expect(consoleSpy).toHaveBeenCalledWith('Server listening on Port: 8000');
  });

  it('should setup express app with all middleware', () => {
    require('../index.ts');

    const express = require('express');
    const cookieParser = require('cookie-parser');

    expect(express.urlencoded).toHaveBeenCalledWith({ extended: false });
    expect(express.json).toHaveBeenCalled();
    expect(cookieParser).toHaveBeenCalled();
  });

  it('should setup all routes', () => {
    require('../index.ts');

    const express = require('express');
    const app = express();

    expect(app.use).toHaveBeenCalledWith('/auth', expect.anything());
    expect(app.use).toHaveBeenCalledWith('/courses', expect.anything());
    expect(app.use).toHaveBeenCalledWith('/degree', expect.anything());
    expect(app.use).toHaveBeenCalledWith('/exemption', expect.anything());
    expect(app.use).toHaveBeenCalledWith('/deficiency', expect.anything());
    expect(app.use).toHaveBeenCalledWith('/timeline', expect.anything());
    expect(app.use).toHaveBeenCalledWith('/coursepool', expect.anything());
    expect(app.use).toHaveBeenCalledWith('/data', expect.anything());
    expect(app.use).toHaveBeenCalledWith('/admin', expect.anything());
    expect(app.use).toHaveBeenCalledWith('/requisite', expect.anything());
    expect(app.use).toHaveBeenCalledWith('/feedback', expect.anything());
    expect(app.use).toHaveBeenCalledWith('/session', expect.anything());
    expect(app.use).toHaveBeenCalledWith('/section', expect.anything());
    expect(app.use).toHaveBeenCalledWith('/upload', expect.anything());
    expect(app.use).toHaveBeenCalledWith('/v2', expect.anything());
  });

  it('should setup rate limiters', () => {
    require('../index.ts');

    const express = require('express');
    const rateLimiter = require('@middleware/rateLimiter');
    const app = express();

    expect(app.use).toHaveBeenCalledWith(
      '/auth/forgot-password',
      rateLimiter.forgotPasswordLimiter,
    );
    expect(app.use).toHaveBeenCalledWith(
      '/auth/reset-password',
      rateLimiter.resetPasswordLimiter,
    );
    expect(app.use).toHaveBeenCalledWith(
      '/auth/login',
      rateLimiter.loginLimiter,
    );
    expect(app.use).toHaveBeenCalledWith(
      '/auth/signup',
      rateLimiter.signupLimiter,
    );
  });

  it('should setup error handlers', () => {
    require('../index.ts');

    const express = require('express');
    const errorHandler = require('@middleware/errorHandler');
    const app = express();

    expect(app.use).toHaveBeenCalledWith(errorHandler.notFoundHandler);
    expect(app.use).toHaveBeenCalledWith(errorHandler.errorHandler);
  });

  it('should set up unhandled rejection handler', () => {
    require('../index.ts');

    const Sentry = require('@sentry/node');
    const testError = new Error('Test rejection');

    process.emit('unhandledRejection', testError);

    expect(Sentry.captureException).toHaveBeenCalledWith(testError);
    expect(consoleErrorSpy).toHaveBeenCalledWith(
      'Unhandled Rejection:',
      testError,
    );
  });
});<|MERGE_RESOLUTION|>--- conflicted
+++ resolved
@@ -34,28 +34,7 @@
   return express;
 });
 
-<<<<<<< HEAD
-jest.mock('cors', () => jest.fn(() => jest.fn()));
-jest.mock('cookie-parser');
-jest.mock('dotenv');
-
-// Mock all routes (use alias paths to match index.ts imports)
-jest.mock('@routes/auth', () => ({ default: jest.fn() }));
-jest.mock('@routes/courses', () => ({ default: jest.fn() }));
-jest.mock('@routes/exemption', () => ({ default: jest.fn() }));
-jest.mock('@routes/deficiency', () => ({ default: jest.fn() }));
-jest.mock('@routes/degree', () => ({ default: jest.fn() }));
-jest.mock('@routes/timeline', () => ({ default: jest.fn() }));
-jest.mock('@routes/coursepool', () => ({ default: jest.fn() }));
-jest.mock('@routes/userData', () => ({ default: jest.fn() }));
-jest.mock('@routes/adminRoutes', () => ({ default: jest.fn() }));
-jest.mock('@routes/requisite', () => ({ default: jest.fn() }));
-jest.mock('@routes/feedback', () => ({ default: jest.fn() }));
-jest.mock('@routes/session', () => ({ default: jest.fn() }));
-jest.mock('@routes/sectionsRoutes', () => ({ default: jest.fn() }));
-jest.mock('@routes/upload', () => ({ default: jest.fn() }));
-jest.mock('@routes/mongo', () => ({ default: jest.fn() }));
-=======
+
 jest.mock('cookie-parser', () => jest.fn());
 jest.mock('dotenv', () => ({ config: jest.fn() }));
 
@@ -81,9 +60,9 @@
 jest.mock('@routes/feedback', () => createMockRouter());
 jest.mock('@routes/session', () => createMockRouter());
 jest.mock('@routes/sectionsRoutes', () => createMockRouter());
-jest.mock('@routes/transcript', () => createMockRouter());
+jest.mock('@routes/upload', () => createMockRouter());
 jest.mock('@routes/mongo', () => createMockRouter());
->>>>>>> 60083ccd
+
 
 jest.mock('@controllers/DBController/DBController', () => ({
   getConnection: jest.fn().mockResolvedValue({
