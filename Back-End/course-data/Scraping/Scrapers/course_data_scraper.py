from bs4 import BeautifulSoup
from bs4.dammit import EncodingDetector
import json
import requests
import re
import sys

#Arguments
#argv[1] is the url of the page to be scraped for course data
#argv[2] is for the name of the output file

#----------------------------------
#There is code for scraping course data in course data/ Scraping. It might be duplicated with this file.
#This scraper includes function for cleaning and normalizing text with proper spacing.
#----------------------------------



# Prepare the list to hold extracted course data
<<<<<<< HEAD
=======
courses = []
>>>>>>> 207fae49

# Function to clean and normalize text with proper spacing
def clean_text(text):
    if not text:
        return ""

    SPACE_REPLACEMENT = r'\1 \2'

    text = re.sub(r'\s+', ' ', text)  # Collapse multiple spaces into one
    text = re.sub(r'([a-zA-Z0-9])([A-Z][a-z])', SPACE_REPLACEMENT, text)  # Space before capital letters
    text = re.sub(r'([a-zA-Z])(\d)', SPACE_REPLACEMENT, text)  # Space between letters and numbers
    text = re.sub(r'(\d)([a-zA-Z])', SPACE_REPLACEMENT, text)  # Space between numbers and letters
    text = text.replace('\u2011', '-')  # Non-breaking hyphen to regular hyphen
    text = text.replace('\u2019', "'")  # Right single quote to straight quote
    text = text.replace('\u2014', ' — ')  # En dash with spaces
    text = text.replace('\u00a0', ' ')  # Non-breaking space to regular space
    text = re.sub(r'\s*([.,:;])\s*', r'\1 ', text)  # Single space after punctuation
    text = re.sub(r'\s+', ' ', text.strip())  # Final cleanup
    return text

def extract_course_data(course, url):

    # Set a user agent to mimic a real browser
    USERAGENT = "Mozilla/5.0 (Windows NT 10.0; Win64; x64) AppleWebKit/537.36 (KHTML, like Gecko) Chrome/91.0.4472.124 Safari/537.36"
    headers = {"User-Agent": USERAGENT}

    # Fetch the webpage content
    resp = requests.get(url, headers=headers)
    if resp.status_code != 200:
        print(f"Failed to fetch the webpage. Status code: {resp.status_code}")
        exit()

    # Detect encoding
    http_encoding = resp.encoding if 'charset' in resp.headers.get('content-type', '').lower() else None
    html_encoding = EncodingDetector.find_declared_encoding(resp.content, is_html=True)
    encoding = html_encoding or http_encoding

    # Parse the HTML content with the detected encoding
    soup = BeautifulSoup(resp.content, 'lxml', from_encoding=encoding)

    # Extract course blocks
    course_blocks = soup.find_all('div', class_='course')

    # Process each course block
    for block in course_blocks:
        try:
            # Extract course ID, title, and credits
            title_element = block.find('h3', class_='accordion-header xlarge')
            if title_element:
                title_text = ' '.join(title_element.stripped_strings)

                # Match pattern like "SOEN 357 User Interface Design (3 credits)"
                title_match = re.match(r'^([A-Z]{4}\s*\d+)\s+(.+?)\s*\((\d*\.?\d+)\s*credits\)$', title_text)

                if title_match:
                    course_id = clean_text(title_match.group(1).strip())
                    title = clean_text(title_match.group(2).strip())
                    credit_str = title_match.group(3)
                    credits = float(credit_str) if '.' in credit_str else int(credit_str)
                else:
                    # Fallback if format is different
                    course_id = None
                    title = clean_text(title_text)
                    credits = None
            else:
                course_id = None
                title = None
                credits = None

            if course_id != course:
                continue

            # Extract full content
            content_element = block.find('div', class_='accordion-body')
            if content_element:
                full_text = ' '.join(content_element.stripped_strings)
                full_text = clean_text(full_text)
            else:
                full_text = ""

            # Initialize fields
            prerequisites = ""
            corequisites = ""
            description = ""
            components = None
            notes = None

            # Define section markers
            markers = [
                "Prerequisite/Corequisite:",
                "Description:",
                "Component(s):",
                "Notes:"
            ]

            # Split text into sections using markers
            sections = {}
            remaining_text = full_text
            for i, marker in enumerate(markers):
                if marker in remaining_text:
                    start_idx = remaining_text.index(marker) + len(marker)
                    end_idx = len(remaining_text) if i == len(markers) - 1 else remaining_text.find(markers[i + 1], start_idx)
                    if end_idx == -1:
                        end_idx = len(remaining_text)
                    sections[marker] = clean_text(remaining_text[start_idx:end_idx].strip())
                    remaining_text = remaining_text[end_idx:] if end_idx < len(remaining_text) else ""
                else:
                    sections[marker] = ""

            # Process prerequisites and corequisites
            prereq_coreq_text = sections.get("Prerequisite/Corequisite:", "")
            if prereq_coreq_text:
                # Handle "previously or concurrently" case
                both_match = re.search(r'previously\s+or\s+concurrently[: ]+([A-Z]{4}\s+\d{3}(?:\s+\([^)]*\))?)\.?', prereq_coreq_text, re.IGNORECASE)
                # Handle "previously" only
                prereq_only_match = re.search(r'previously[: ]+([^.]*)\.?', prereq_coreq_text, re.IGNORECASE)
                # Handle "concurrently" only
                coreq_only_match = re.search(r'(?:or\s+)?concurrently[: ]+([A-Z]{4}\s+\d{3}(?:\s+\([^)]*\))?)\.?', prereq_coreq_text, re.IGNORECASE)

                if both_match:
                    # If "previously or concurrently" is found, put the course in both fields
                    course_code = clean_text(both_match.group(1) + '.')
                    prerequisites = course_code
                    corequisites = course_code
                elif prereq_only_match:
                    # If only "previously", put it in prerequisites
                    prerequisites = clean_text(prereq_only_match.group(1) + '.')
                elif coreq_only_match:
                    # If only "concurrently", put it in corequisites
                    corequisites = clean_text(coreq_only_match.group(1) + '.')
                else:
                    # Fallback for cases without "previously" or "concurrently"
                    prereq_clean = re.sub(r'^(The following course must be completed\s+)?', '', prereq_coreq_text)
                    prereq_clean = re.sub(r'(previously|or concurrently)[: ]+', '', prereq_clean, flags=re.IGNORECASE)
                    prerequisites = clean_text(prereq_clean)

                # Replace "or" with "/" in prerequisites
                if prerequisites:
                    prerequisites = re.sub(r'\s+or\s+', ' / ', prerequisites, flags=re.IGNORECASE)

            # Assign other sections
            description = sections.get("Description:", "")
            components = sections.get("Component(s):") or None
            notes = sections.get("Notes:") or None

            # Prepare course data
            course_data = {
                "id": course_id,
                "title": title,
                "credits": credits,
                "description": description,
                "offeredIN": [""],
                "prerequisites": prerequisites,
                "corequisites": corequisites,
                
            }

            # Append to courses list
            return(course_data)

        except Exception as e:
            print(f"Error processing course block: {e}")

    return None<|MERGE_RESOLUTION|>--- conflicted
+++ resolved
@@ -15,12 +15,6 @@
 #----------------------------------
 
 
-
-# Prepare the list to hold extracted course data
-<<<<<<< HEAD
-=======
-courses = []
->>>>>>> 207fae49
 
 # Function to clean and normalize text with proper spacing
 def clean_text(text):
