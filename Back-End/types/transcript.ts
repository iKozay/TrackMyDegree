/**
 * Represents a transfer credit from prior institutions
 */
export interface TransferCredit {
  courseCode: string;
  courseTitle: string;
  grade: string;
  yearAttended?: string;
  programCreditsEarned: number;
}

/**
 * Represents a single course from the transcript
 */
export interface TranscriptCourse {
  courseCode: string;
  section?: string;
  courseTitle: string;
  credits: number;
  grade: string;
  notation?: string;
  gpa?: number;
  classAvg?: number;
  classSize?: number;
  gradePoints?: number;
  term: string;
  year: string;
  other?: string;
}

/**
 * Represents a term/semester in the transcript
 */
export interface TranscriptTerm {
  term: string;
  year: string;
  courses: TranscriptCourse[];
  termGPA?: number;
  termCredits?: number;
}

/**
 * Represents student information from the transcript
 */
export interface StudentInfo {
  studentId?: string;
  studentName?: string;
  address?: string;
  city?: string;
  province?: string;
  country?: string;
  postalCode?: string;
  birthdate?: string;
  permanentCode?: string;
  telephone?: string;
}

/**
 * Represents program information from the transcript
 */
export interface ProgramInfo {
  status: string;
  startDate: string;
  admitTerm?: string;
  degreeType: string;
  major: string;
  note?: string;
}

/**
 * Additional academic information
 */
export interface AdditionalInfo {
  overallGPA?: number;
  minCreditsRequired?: number;
  programCreditsEarned?: number;
  writingSkillsRequirement?: string;
}

/**
 * Represents the complete parsed transcript data
 */
export interface ParsedTranscript {
  studentInfo: StudentInfo;
  programHistory: ProgramInfo[];
  transferCredits: TransferCredit[];
  terms: TranscriptTerm[];
  additionalInfo: AdditionalInfo;
}
export interface AcceptanceDetails {
     degreeConcentration: string | null;
        coopProgram: boolean;
        extendedCreditProgram: boolean;
        startingTerm: string | null;
        expectedGraduationTerm: string | null;
        minimumProgramLength: string | null;
    
}
export interface ParsedAcceptanceLetter {
    extractedCourses: { term: string; courses: string[]; grade:string|null; }[]|[];
    details: AcceptanceDetails| {};
}
/**
 * API Response types
 */

export interface ApiResponse<T = any> {
  success: boolean;
  message: string;
  data?: T;
  error?: string;
}

<<<<<<< HEAD
export interface ParsePDFResponse extends ApiResponse<ParsedTranscript| ParsedAcceptanceLetter> {
    data: ParsedTranscript | ParsedAcceptanceLetter;
=======
export interface ParseTranscriptResponse extends ApiResponse<ParsedTranscript> {
  data: ParsedTranscript;
>>>>>>> b067bde5
}<|MERGE_RESOLUTION|>--- conflicted
+++ resolved
@@ -111,11 +111,6 @@
   error?: string;
 }
 
-<<<<<<< HEAD
 export interface ParsePDFResponse extends ApiResponse<ParsedTranscript| ParsedAcceptanceLetter> {
     data: ParsedTranscript | ParsedAcceptanceLetter;
-=======
-export interface ParseTranscriptResponse extends ApiResponse<ParsedTranscript> {
-  data: ParsedTranscript;
->>>>>>> b067bde5
 }