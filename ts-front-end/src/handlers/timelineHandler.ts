<<<<<<< HEAD
import type { CourseStatusValue, TimelineState } from "../types/timeline.types";
=======
import type { Course, TimelineState } from "../types/timeline.types";
>>>>>>> 0fc10e64
import type { CourseCode, SemesterId } from "../types/timeline.types";

type Snapshot = {
  courses: TimelineState["courses"];
  semesters: TimelineState["semesters"];
};

// TODO : Add more handles saveTimeLine, addExemption...
// TODO : Create utils functions for non state update
//  like calculateEarnedCredits... (/utils)
function createSnapshot(state: TimelineState): Snapshot {
  return {
    courses: state.courses,
    semesters: state.semesters,
  };
}

export function withPushedHistory(state: TimelineState): TimelineState {
  const snapshot = createSnapshot(state);
  return {
    ...state,
    history: [...state.history, snapshot],
    future: [],
  };
}

export function initTimelineState(
  _state: TimelineState,
  payload: {
    pools: TimelineState["pools"];
    courses: TimelineState["courses"];
    semesters: TimelineState["semesters"];
  }
): TimelineState {
  return {
    pools: payload.pools,
    courses: payload.courses,
    semesters: payload.semesters,
    selectedCourse: null,
    history: [],
    future: [],
    modal: {
      open: false,
      type: "",
    },
  };
}

export function selectCourse(
  state: TimelineState,
  payload: { courseId: CourseCode | null }
): TimelineState {
  return {
    ...state,
    selectedCourse: payload.courseId,
  };
}

export function moveFromPoolToSemester(
  state: TimelineState,
  payload: { courseId: CourseCode; toSemesterId: SemesterId }
): TimelineState {
  const s1 = withPushedHistory(state);
  const { courseId, toSemesterId } = payload;

  const semesterIndex = s1.semesters.findIndex((s) => s.term === toSemesterId);

  if (semesterIndex === -1) return s1;

  const semester = s1.semesters[semesterIndex];

  if (semester.courses.some((c) => c.code === courseId)) return s1;

  const updatedSemesters = [...s1.semesters];
  updatedSemesters[semesterIndex] = {
    ...semester,
    courses: [...semester.courses, { code: courseId, message: "" }],
  };

  return {
    ...s1,
    semesters: updatedSemesters,
    courses: {
      ...s1.courses,
      [courseId]: {
        ...s1.courses[courseId],
        status: {
          ...s1.courses[courseId].status,
          status: "planned",
          semester: toSemesterId,
        },
      },
    },
  };
}

export function moveBetweenSemesters(
  state: TimelineState,
  payload: {
    courseId: CourseCode;
    fromSemesterId: SemesterId;
    toSemesterId: SemesterId;
  }
): TimelineState {
  const { courseId, fromSemesterId, toSemesterId } = payload;
  if (fromSemesterId === toSemesterId) return state;

  const s1 = withPushedHistory(state);

  const fromIndex = s1.semesters.findIndex((s) => s.term === fromSemesterId);
  const toIndex = s1.semesters.findIndex((s) => s.term === toSemesterId);

  if (fromIndex === -1 || toIndex === -1) return s1;

  const fromSemester = s1.semesters[fromIndex];
  const toSemester = s1.semesters[toIndex];

  if (!fromSemester.courses.some((c) => c.code === courseId)) return s1;

  const updatedSemesters = [...s1.semesters];

  updatedSemesters[fromIndex] = {
    ...fromSemester,
    courses: fromSemester.courses.filter((c) => c.code !== courseId),
  };

  updatedSemesters[toIndex] = {
    ...toSemester,
    courses: toSemester.courses.some((c) => c.code === courseId)
      ? toSemester.courses
      : [...toSemester.courses, { code: courseId, message: "" }],
  };

  return {
    ...s1,
    semesters: updatedSemesters,
    courses: {
      ...s1.courses,
      [courseId]: {
        ...s1.courses[courseId],
        status: {
          ...s1.courses[courseId].status,
          status: "planned",
          semester: toSemesterId,
        },
      },
    },
  };
}

export function removeFromSemester(
  state: TimelineState,
  payload: { courseId: CourseCode; semesterId: SemesterId }
): TimelineState {
  const s1 = withPushedHistory(state);
  const { courseId, semesterId } = payload;

  const semesterIndex = s1.semesters.findIndex((s) => s.term === semesterId);

  if (semesterIndex === -1) return s1;

  const semester = s1.semesters[semesterIndex];

  if (!semester.courses.some((c) => c.code === courseId)) return s1;

  const updatedSemesters = [...s1.semesters];
  updatedSemesters[semesterIndex] = {
    ...semester,
    courses: semester.courses.filter((c) => c.code !== courseId),
  };

  return {
    ...s1,
    semesters: updatedSemesters,
    courses: {
      ...s1.courses,
      [courseId]: {
        ...s1.courses[courseId],
        status: {
          ...s1.courses[courseId].status,
          status: "incomplete",
          semester: null,
        },
      },
    },
  };
}

export function undo(state: TimelineState): TimelineState {
  if (state.history.length === 0) return state;

  const last = state.history[state.history.length - 1];
  const newHistory = state.history.slice(0, -1);
  const current = createSnapshot(state);

  return {
    ...state,
    courses: last.courses,
    semesters: last.semesters,
    history: newHistory,
    future: [...state.future, current],
  };
}

export function redo(state: TimelineState): TimelineState {
  if (state.future.length === 0) return state;

  const next = state.future[state.future.length - 1];
  const newFuture = state.future.slice(0, -1);
  const current = createSnapshot(state);

  return {
    ...state,
    courses: next.courses,
    semesters: next.semesters,
    future: newFuture,
    history: [...state.history, current],
  };
}

export function openModal(
  state: TimelineState,
  payload: { open: boolean; type: string }
): TimelineState {
  return {
    ...state,
    modal: { open: payload.open, type: payload.type },
  };
}

<<<<<<< HEAD
export function changeCourseStatus(
  state: TimelineState,
  payload: {
    courseId: CourseCode;
    status: CourseStatusValue;
  }
): TimelineState {
  const s1 = withPushedHistory(state);
  const { courseId, status } = payload;

  const course = s1.courses[courseId];
  if (!course) return s1;

  // -------- COMPLETED --------
  if (status === "completed") {
    return {
      ...s1,
      courses: {
        ...s1.courses,
        [courseId]: {
          ...course,
          status: {
            ...course.status,
            status: "completed",
          },
        },
      },
    };
  }

  // -------- INCOMPLETE --------
  // Remove from any semester if present
  const updatedSemesters = s1.semesters.map((semester) => {
    if (!semester.courses.some((c) => c.code === courseId)) {
      return semester;
    }

    return {
      ...semester,
      courses: semester.courses.filter((c) => c.code !== courseId),
    };
  });

  return {
    ...s1,
    semesters: updatedSemesters,
    courses: {
      ...s1.courses,
      [courseId]: {
        ...course,
        status: {
          ...course.status,
          status: "incomplete",
          semester: null,
        },
      },
    },
=======
export function addCourse(
  state: TimelineState,
  payload: { courseId: CourseCode; type: string }
): TimelineState {
  const { courseId, type } = payload;

  const poolName =
    type === "exemption"
      ? "Exemptions"
      : type === "deficiency"
      ? "Deficiencies"
      : null;

  console.log("Adding course", courseId, "as", type);
  if (!poolName) return state;
  console.log("Target pool:", poolName);
  console.log("Current courses:", state.courses);

  const course = state.courses[courseId];
  if (!course) return state;

  console.log("Course found:", course);

  // -----------------------------
  // Update pools
  // -----------------------------
  let poolsChanged = false;

  const updatedPools = state.pools.map(pool => {
    if (pool.name !== poolName) return pool;

    if (pool.courses.includes(courseId)) {
      return pool;
    }

    poolsChanged = true;
    const credits = course.credits || 0;
    return {
      ...pool,
      courses: [...pool.courses, courseId],
      creditsRequired: pool.creditsRequired + credits
    };
  });
  console.log("Pools:", updatedPools);
  if (!poolsChanged) return state;

  // -----------------------------
  // Update course status
  // -----------------------------
  const updatedCourse: Course =
    type === "exemption"
      ? {
          ...course,
          status: {
            status: "completed",
            semester: null
          }
        }
      : course;

  const updatedCourses = {
    ...state.courses,
    [courseId]: updatedCourse
  };

  console.log("Courses:", updatedCourse);

  // -----------------------------
  // Final state
  // -----------------------------
  return {
    ...state,
    pools: updatedPools,
    courses: updatedCourses
>>>>>>> 0fc10e64
  };
}<|MERGE_RESOLUTION|>--- conflicted
+++ resolved
@@ -1,8 +1,8 @@
-<<<<<<< HEAD
-import type { CourseStatusValue, TimelineState } from "../types/timeline.types";
-=======
-import type { Course, TimelineState } from "../types/timeline.types";
->>>>>>> 0fc10e64
+import type {
+  CourseStatusValue,
+  TimelineState,
+  Course,
+} from "../types/timeline.types";
 import type { CourseCode, SemesterId } from "../types/timeline.types";
 
 type Snapshot = {
@@ -233,7 +233,6 @@
   };
 }
 
-<<<<<<< HEAD
 export function changeCourseStatus(
   state: TimelineState,
   payload: {
@@ -291,7 +290,8 @@
         },
       },
     },
-=======
+  };
+}
 export function addCourse(
   state: TimelineState,
   payload: { courseId: CourseCode; type: string }
@@ -320,7 +320,7 @@
   // -----------------------------
   let poolsChanged = false;
 
-  const updatedPools = state.pools.map(pool => {
+  const updatedPools = state.pools.map((pool) => {
     if (pool.name !== poolName) return pool;
 
     if (pool.courses.includes(courseId)) {
@@ -332,7 +332,7 @@
     return {
       ...pool,
       courses: [...pool.courses, courseId],
-      creditsRequired: pool.creditsRequired + credits
+      creditsRequired: pool.creditsRequired + credits,
     };
   });
   console.log("Pools:", updatedPools);
@@ -347,14 +347,14 @@
           ...course,
           status: {
             status: "completed",
-            semester: null
-          }
+            semester: null,
+          },
         }
       : course;
 
   const updatedCourses = {
     ...state.courses,
-    [courseId]: updatedCourse
+    [courseId]: updatedCourse,
   };
 
   console.log("Courses:", updatedCourse);
@@ -365,7 +365,6 @@
   return {
     ...state,
     pools: updatedPools,
-    courses: updatedCourses
->>>>>>> 0fc10e64
+    courses: updatedCourses,
   };
 }