import type { TimelineActionType } from "../types/timeline.types";
import { TimelineActionConstants } from "../types/actions";
import type { TimelineState } from "../types/timeline.types";
import {
  initTimelineState,
  selectCourse,
  moveFromPoolToSemester,
  moveBetweenSemesters,
  removeFromSemester,
  undo,
  redo,
  openModal,
<<<<<<< HEAD
  changeCourseStatus,
=======
  addCourse,
>>>>>>> 0fc10e64
} from "../handlers/timelineHandler";

export function timelineReducer(
  state: TimelineState,
  action: TimelineActionType
): TimelineState {
  // TODO : Add more actions like saveTimeLine, addExemption...
  switch (action.type) {
    case TimelineActionConstants.Init: {
      return initTimelineState(state, action.payload);
    }

    case TimelineActionConstants.SelectCourse:
      return selectCourse(state, action.payload);

    case TimelineActionConstants.MoveFromPoolToSemester:
      return moveFromPoolToSemester(state, action.payload);

    case TimelineActionConstants.MoveBetweenSemesters:
      return moveBetweenSemesters(state, action.payload);

    case TimelineActionConstants.RemoveFromSemester:
      return removeFromSemester(state, action.payload);

    case TimelineActionConstants.Undo:
      return undo(state);

    case TimelineActionConstants.Redo:
      return redo(state);

    case TimelineActionConstants.OpenModal:
      return openModal(state, action.payload);
<<<<<<< HEAD
    case TimelineActionConstants.ChangeCourseStatus:
      return changeCourseStatus(state, action.payload);
=======
    
    case TimelineActionConstants.AddCourse:
      return addCourse(state, action.payload);
>>>>>>> 0fc10e64

    default:
      return state;
  }
}<|MERGE_RESOLUTION|>--- conflicted
+++ resolved
@@ -10,11 +10,8 @@
   undo,
   redo,
   openModal,
-<<<<<<< HEAD
   changeCourseStatus,
-=======
   addCourse,
->>>>>>> 0fc10e64
 } from "../handlers/timelineHandler";
 
 export function timelineReducer(
@@ -47,14 +44,11 @@
 
     case TimelineActionConstants.OpenModal:
       return openModal(state, action.payload);
-<<<<<<< HEAD
     case TimelineActionConstants.ChangeCourseStatus:
       return changeCourseStatus(state, action.payload);
-=======
-    
+
     case TimelineActionConstants.AddCourse:
       return addCourse(state, action.payload);
->>>>>>> 0fc10e64
 
     default:
       return state;
