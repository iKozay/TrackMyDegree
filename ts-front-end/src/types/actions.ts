/**
 * All possible action identifiers for the timeline.
 */
// TODO : Add more actions Constants...
export const TimelineActionConstants = {
  Init: "INIT",
  SelectCourse: "SELECT-COURSE",
  MoveFromPoolToSemester: "MOVE-FROM-POOL-TO-SEMESTER",
  MoveBetweenSemesters: "MOVE-BETWEEN-SEMESTERS",
  RemoveFromSemester: "REMOVE-FROM-SEMESTER",
  Undo: "UNDO",
  Redo: "REDO",
  OpenModal: "OPEN-MODAL",
<<<<<<< HEAD
  ChangeCourseStatus: "CHANGE-COURSE-STATUS",
=======
  AddCourse: "ADD-COURSE",
>>>>>>> 0fc10e64
} as const;<|MERGE_RESOLUTION|>--- conflicted
+++ resolved
@@ -11,9 +11,6 @@
   Undo: "UNDO",
   Redo: "REDO",
   OpenModal: "OPEN-MODAL",
-<<<<<<< HEAD
   ChangeCourseStatus: "CHANGE-COURSE-STATUS",
-=======
   AddCourse: "ADD-COURSE",
->>>>>>> 0fc10e64
 } as const;