export type JobStatus = "done" | "processing" | "error";

export type JobID = string; // e.g. "7272727727219nui"

export type PoolName = string; // e.g. "Engineering Core"

export interface Degree {
  name: string; // "BEng in Software Engineering"
  totalCredits: number; // 120
  coursePools: PoolName[]; // list of pool names this degree uses
}

export type CourseCode = string;

export interface Pool {
  name: string;
  creditsRequired: number;
  courses: CourseCode[];
}

export type Term = "FALL" | "WINTER" | "SUMMER"; // TODO: add FALL/WINTER
export type SemesterId = `${Term} ${number}`; // e.g. "FALL 2025"

export type SemesterCourse = {
  code: CourseCode;
  message: string;
};

export type Semester = {
  term: SemesterId;
  courses: SemesterCourse[];
};

export type SemesterList = Semester[];

// One “group” of requisites like { anyOf: ["COMP 248", "COMP 249"] }
export interface RequisiteGroup {
  anyOf: string[]; // can be course codes or special strings like "Cegep Mathematics 103"
}

// Course status
export type CourseStatusValue =
  | "incomplete"
  | "completed"
  | "inprogress"
  | "planned";

export interface CourseStatus {
  status: CourseStatusValue;
  semester: SemesterId | null;
}

// Main Course type
export interface Course {
  id: CourseCode;
  title: string;
  credits: number | null;
  description: string;

  // keeping the backend field name as-is; in UI you might rename to `offeredIn`
  offeredIN: SemesterId[];

  prerequisites: RequisiteGroup[] | string;
  corequisites: RequisiteGroup[] | string;

  status: CourseStatus;
}

// Map exactly like your JSON: { "SOEN 228": { ... }, ... }
export type CourseMap = Record<CourseCode, Course>;

export interface TimelineResult {
  degree: Degree;
  pools: Pool[];
  semesters: SemesterList;
  courses: CourseMap;
}

export interface TimelineJobResponse {
  jobId: JobID;
  status: JobStatus;
  result: TimelineResult | null;
}

type Snapshot = {
  courses: CourseMap;
  semesters: SemesterList;
};

type modalState = {
  open: boolean;
  type: string;
};

export interface TimelineState {
  pools: Pool[];
  courses: CourseMap;
  semesters: SemesterList;
  selectedCourse: CourseCode | null;
  history: Snapshot[];
  future: Snapshot[];
  modal: modalState;
}

import { TimelineActionConstants } from "./actions";

/**
 * Typed union of all actions the reducer understands.
 */
export type TimelineActionType =
  | {
      type: typeof TimelineActionConstants.Init;
      payload: { pools: Pool[]; courses: CourseMap; semesters: SemesterList };
    }
  | {
      type: typeof TimelineActionConstants.SelectCourse;
      payload: { courseId: CourseCode | null };
    }
  | {
      type: typeof TimelineActionConstants.MoveFromPoolToSemester;
      payload: { courseId: CourseCode; toSemesterId: SemesterId };
    }
  | {
      type: typeof TimelineActionConstants.MoveBetweenSemesters;
      payload: {
        courseId: CourseCode;
        fromSemesterId: SemesterId;
        toSemesterId: SemesterId;
      };
    }
  | {
      type: typeof TimelineActionConstants.RemoveFromSemester;
      payload: { courseId: CourseCode; semesterId: SemesterId };
    }
  | { type: typeof TimelineActionConstants.Undo }
  | { type: typeof TimelineActionConstants.Redo }
  | {
      type: typeof TimelineActionConstants.OpenModal;
      payload: { open: boolean; type: string };
    }
  | {
<<<<<<< HEAD
      type: typeof TimelineActionConstants.ChangeCourseStatus;
      payload: { courseId: CourseCode; status: CourseStatusValue };
    };
=======
      type: typeof TimelineActionConstants.AddCourse;
      payload: { courseId: CourseCode; type: string };
    }
    ;
>>>>>>> 0fc10e64
<|MERGE_RESOLUTION|>--- conflicted
+++ resolved
@@ -139,13 +139,10 @@
       payload: { open: boolean; type: string };
     }
   | {
-<<<<<<< HEAD
       type: typeof TimelineActionConstants.ChangeCourseStatus;
       payload: { courseId: CourseCode; status: CourseStatusValue };
-    };
-=======
+    }
+  | {
       type: typeof TimelineActionConstants.AddCourse;
       payload: { courseId: CourseCode; type: string };
-    }
-    ;
->>>>>>> 0fc10e64
+    };