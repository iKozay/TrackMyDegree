/* App.css */
.page-container {
  display: flex;
  flex-direction: column;
  min-height: 100vh;
}

.App {
  font-family: Arial, sans-serif;
  line-height: 1.6;
  flex: 1;
}

/* Footer.css */
.footer {
  background-color: #8a1c1c;
  font-size: 1.2rem;
}

.footer-text {
  margin: 0;
  font-weight: 400;
}

/* Navbar.css */
@import url("https://fonts.googleapis.com/css2?family=Inter:wght@400;700&display=swap");
/* Import the Inter font */

.custom-navbar {
  background-color: #912338;
  /* Custom background color */
  color: #ecf0f1;
  /* Custom text color */
}

.custom-navbar .navbar-brand {
  font-family: "Inter", sans-serif;
  font-weight: 600;
  font-size: 48px;
  color: white;
  margin-left: 20px;
  /* Adjust this value to move TrackMyDegree to the left */
}

.custom-navbar .nav-link {
  color: #ecf0f1 !important;
  /* Text color for links */
  background-color: #912338;
  padding-bottom: 10px;
  padding-left: 10px;
  padding-right: 10px;
  border: #000;
}

.custom-navbar .nav-link:hover {
  color: #e74c3c !important;
  /* Hover color for links */
}

.collapsing {
  /* min-width: 400px; */
}

.custom-navbar-height {
  height: 120px;
  /* Adjust this value for vertical height */
  padding: 20px 0;
  /* Adjust padding to align content within the navbar */
}

.custom-navbar-left-align {
  width: 95%;
  /* Adjust this value to control the horizontal length */
  margin-left: 0;
  /* Align to the left */
}

.custom-navbar-padding {
  padding: 30px 20px;
  /* Adjust this value to add more padding inside the navbar */
}

.custom-nav-links {
  margin-left: 400px;
  /* Adjust this value to manually move the nav links to the right */
  font-size: 24px;
}

.rounded {
  border-radius: 50px;
  /* Adjust this value to control the roundness of the navbar */
}

/* TimelineSection.css */
.timeline-section {
  background-color: #e9ecef;
  padding: 80px 0;
}

.timeline-placeholder {
  border: 3px dashed #ccc;
  background-color: #f0f0f0;
  padding: 100px;
  font-size: 1.2rem;
  color: #777;
}

/* Hero.css */

.hero {
  background-color: #f8f9fa;
  padding: 100px 0;
}

.hero-title {
  font-size: 4rem;
  font-weight: 900;
  color: #000;
  text-shadow: 2px 2px #ccc;
}

.hero-subtitle {
  font-size: 1.5rem;
  margin-bottom: 30px;
}

.hero-button {
  margin-top: 20px;
}

.button-outline {
  border: #000 1px solid;
}

.button-outline:hover {
  /* background-color: #000; */
  /* color: #fff; */
  border: #000 1px solid;
}

.sign-in-container {
  max-width: 60%;
}

/* -------------------- */
/* Course List Page css */
.course-list-accordion {
  --bs-accordion-active-bg: #912338;
  --bs-accordion-active-color: white;
  margin-bottom: 10px;
}

.course-list-div {
  margin: 20px 0 50px 50px;
}


.course-list-dropdown-toggle  {
  background-color: #912338 !important;
  color: white;
  border-color: transparent !important;
}

.course-list-container {
  display: grid;
  grid-template-columns: repeat(5, 1fr);
  gap: 1rem;
}

.cursor-pointer {
  cursor: pointer;
}

.course-list-card-body {
  text-align: center;
  padding: 15px 0 0 0;
}

.course-list-card {
  position: fixed;
  margin-right: 10px;
}













/* -------------------------------------------------------
/* Timeline CSS */

.timeline-page {
  display: flex;
  gap: 20px;
  height: 70vh;
  /* padding-bottom: %; */
  padding: 2vh;
}

.timeline-page h3 {
  text-align: center;
}

.course-list { 
  background-color: #f0f0f0;
  padding: 10px;
  border-radius: 5px;
  overflow-y: auto;
  overflow-x: hidden;
  max-height: 90%;
}

.timeline-left-bar {
  max-width: 20%;
  background-color: #f0f0f0;
  padding: 10px;
  border-radius: 5px;
  max-height:100%;
  align-items: center;
  min-width: 250px;
}

.semesters {
  flex: 3;
  display: flex;
  gap: 20px;
  overflow-x: auto; /* Enable horizontal scrolling */
  padding-bottom: 10px;
}

.semester {
  
}


.semesters-and-description {
  width: 60%;
  display: flex;
  gap: 20px;
}


.description-space {
  width: 20%;
  flex: 1;
  background-color: #f8f9fa;
  padding: 10px;
  border-radius: 5px;
  /* width: 230px; */
  max-height: 100%;
  overflow-y: auto;
}

.course-item {
  padding: 10px;
  margin: 5px auto;
  background-color: #d1e7dd;
  border: 1px solid #bcd0c7;
  border-radius: 3px;
  cursor: grab;
  /* transition: transform 0.2s ease; */
  display: flex;
  justify-content: center;
<<<<<<< HEAD
  align-items: center;
=======
>>>>>>> 3981908b
  max-height: 120px;
  overflow: hidden;
  overflow-wrap: break-word;
  text-overflow: ellipsis;
  white-space: nowrap;
<<<<<<< HEAD
  max-width: 230px;
=======
  width: 180px;
>>>>>>> 3981908b
}


.course-item-overlay {
  padding: 10px;
  background-color: #d1e7dd;
  border: 1px solid #bcd0c7;
  border-radius: 3px;
  cursor: grabbing;
  display: flex;
  justify-content: center;
<<<<<<< HEAD
  width: 230px;
=======
>>>>>>> 3981908b
  /* max-width: 120px; */
}

.course-item.dragging {
  background-color: #ccc;
  cursor: grabbing;
}

.course-item.disabled {
  background-color: #ccc;
  cursor: not-allowed;
}

.course-item.dragging-from-semester {
  opacity: 0;
}

.returning {
  padding: 10px;
  margin: 5px 0;
  background-color: #d1e7dd;
  border: 1px solid #bcd0c7;
  border-radius: 3px;
  cursor: grab;
  /* transition: transform 0.2s ease; */
  display: flex;
  justify-content: space-between;
  align-items: center;
  max-width: 230px;
  max-height: 120px;
  overflow:hidden;
  overflow-wrap: break-word;
  text-overflow: ellipsis;
  white-space: nowrap;
}

/* Semester Spot Styles */
.semester-spot {
  min-width: 250px;
  min-height: 400px;
  background-color: #e9ecef;
  padding: 10px;
  border: 2px dashed #ced4da;
  border-radius: 5px;
  transition: background-color 0.2s ease;
  display: flex;
  flex-direction: column;
  justify-content: center;
}

.semester-spot:hover {
  background-color: #d4edda;
}

/* Keep the header at the top */
.semester-spot h3 {
  margin: 0;
  margin-bottom: 10px;
  text-align: center;
}

/* Center the course items */
.course-items-container {
  flex-grow: 1; /* Allows the container to grow and fill available space */
  display: flex;
  flex-direction: column;
  align-items: center;    /* Centers items horizontally */
  justify-content: center; /* Centers items vertically */
}


.no-scroll {
  overflow: hidden !important;
}









/* -------------------------------------------------------
/* Scrollbar CSS */

/* Custom Scrollbar CSS */

/* Firefox custom scrollbar */
/* .course-list,
.semesters {
  scrollbar-color: rgba(145, 35, 56, 0.8) transparent;
  scrollbar-width: thin;
} */

/* Show scrollbar thumb only while scrolling */
.course-list:hover::-webkit-scrollbar-thumb,
.semesters:hover::-webkit-scrollbar-thumb,
.course-list:active::-webkit-scrollbar-thumb,
.semesters:active::-webkit-scrollbar-thumb,
.description-space:hover::-webkit-scrollbar-thumb,
.description-space:active::-webkit-scrollbar-thumb {
  opacity: 1;
}


/* Reserve space for the scrollbar */
.course-list,
.semesters,
.description-space {
  scrollbar-gutter: stable;
}

/* Customize scrollbar track and thumb */
.course-list::-webkit-scrollbar,
.semesters::-webkit-scrollbar,
.description-space::-webkit-scrollbar {
  width: 8px;
  height: 8px;
}

/* Make scrollbar thumb rounded with a transparent background on track */
.course-list::-webkit-scrollbar-thumb,
.semesters::-webkit-scrollbar-thumb,
.description-space::-webkit-scrollbar-thumb {
  background-color: rgba(145, 35, 56, 0.8); /* Dark red color */
  border-radius: 10px; /* Fully round the ends of the scrollbar */
  opacity: 0; /* Start hidden */
  transition: opacity 0.3s ease;
}

.course-list::-webkit-scrollbar-track,
.semesters::-webkit-scrollbar-track,
.description-space::-webkit-scrollbar-track {
  border-radius: 10px; /* Fully round the ends of the scrollbar */
  background-color: rgba(145, 35, 56, 0.1) /* Transparent background for track */
}
<|MERGE_RESOLUTION|>--- conflicted
+++ resolved
@@ -268,20 +268,12 @@
   /* transition: transform 0.2s ease; */
   display: flex;
   justify-content: center;
-<<<<<<< HEAD
-  align-items: center;
-=======
->>>>>>> 3981908b
   max-height: 120px;
   overflow: hidden;
   overflow-wrap: break-word;
   text-overflow: ellipsis;
   white-space: nowrap;
-<<<<<<< HEAD
-  max-width: 230px;
-=======
   width: 180px;
->>>>>>> 3981908b
 }
 
 
@@ -293,10 +285,7 @@
   cursor: grabbing;
   display: flex;
   justify-content: center;
-<<<<<<< HEAD
   width: 230px;
-=======
->>>>>>> 3981908b
   /* max-width: 120px; */
 }
 
