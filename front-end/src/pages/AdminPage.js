--- conflicted
+++ resolved
@@ -6,11 +6,8 @@
 import '../css/AdminPage.css'; // Import the CSS file
 import { motion } from 'framer-motion';
 import { AdminPageError } from '../middleware/SentryErrors';
-<<<<<<< HEAD
 import { useNavigate } from 'react-router-dom';
-=======
 import { Button, Form } from 'react-bootstrap';
->>>>>>> 9e9aff35
 
 const AdminPage = () => {
   const [tables, setTables] = useState([]);
@@ -24,7 +21,6 @@
   //const [keyword, setKeyword] = useState('');
   const navigate = useNavigate();
 
-
   const fetchBackups = async () => {
     try {
       const response = await axios.post(`${process.env.REACT_APP_SERVER}/admin/fetch-backups`);
@@ -104,7 +100,6 @@
       alert('Error deleting backup');
     }
   };
-
 
   // Fetch the list of tables when the component mounts
   useEffect(() => {
