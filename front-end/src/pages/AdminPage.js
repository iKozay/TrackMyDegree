--- conflicted
+++ resolved
@@ -1,30 +1,30 @@
 // src/components/AdminPage.js
-<<<<<<< HEAD
-import React, { useState, useEffect } from "react";
-import axios from "axios";
-import { Container, Row, Col, Table, Spinner, Alert } from "react-bootstrap";
-import SearchBar from "../components/SearchBar"; // Assuming you have a SearchBar component
-import "../css/AdminPage.css"; // Import the CSS file
-import { motion } from "framer-motion";
+import React, { useState, useEffect } from 'react';
+import axios from 'axios';
+import { Container, Row, Col, Table, Spinner, Alert } from 'react-bootstrap';
+import SearchBar from '../components/SearchBar'; // Assuming you have a SearchBar component
+import '../css/AdminPage.css'; // Import the CSS file
+import { motion } from 'framer-motion';
 import { AdminPageError } from "../middleware/SentryErrors";
 
+
 const AdminPage = () => {
-	const [tables, setTables] = useState([]);
-	const [records, setRecords] = useState([]);
-	const [columns, setColumns] = useState([]);
-	const [loading, setLoading] = useState(true);
-	const [selectedTable, setSelectedTable] = useState(null);
-	const [error, setError] = useState("");
-	//const [keyword, setKeyword] = useState('');
-
-	// Fetch the list of tables when the component mounts
-	useEffect(() => {
-		const fetchTables = async () => {
-			try {
-				const response = await axios.post(
-					`${process.env.REACT_APP_SERVER}/admin/tables`
-				);
-				console.log("Tables Response:", response.data); // Debugging Line
+  const [tables, setTables] = useState([]);
+  const [records, setRecords] = useState([]);
+  const [columns, setColumns] = useState([]);
+  const [loading, setLoading] = useState(true);
+  const [selectedTable, setSelectedTable] = useState(null);
+  const [error, setError] = useState('');
+  //const [keyword, setKeyword] = useState('');
+
+  // Fetch the list of tables when the component mounts
+  useEffect(() => {
+    const fetchTables = async () => {
+      try {
+        const response = await axios.post(
+          `${process.env.REACT_APP_SERVER}/admin/tables`,
+        );
+        console.log('Tables Response:', response.data); // Debugging Line
 
 				if (response.data.success) {
 					if (Array.isArray(response.data.data)) {
@@ -36,29 +36,29 @@
 					throw new AdminPageError("Failed to fetch tables");
 				}
 
-				setLoading(false);
-			} catch (err) {
-				console.error("Error fetching table list:", err);
-				setError("Error fetching table list");
-				setLoading(false);
-			}
-		};
-
-		fetchTables();
-	}, []);
-
-	// Fetch records when a table is selected or keyword is updated
-	const fetchRecords = async (tableName, keyword = "") => {
-		setLoading(true);
-		setError("");
-		try {
-			let url = `${process.env.REACT_APP_SERVER}/admin/tables/${tableName}`;
-			if (keyword) {
-				url += `?keyword=${encodeURIComponent(keyword)}`;
-			}
-
-			const response = await axios.post(url);
-			console.log("Records Response:", response.data); // Debugging Line
+        setLoading(false);
+      } catch (err) {
+        console.error('Error fetching table list:', err);
+        setError('Error fetching table list');
+        setLoading(false);
+      }
+    };
+
+    fetchTables();
+  }, []);
+
+  // Fetch records when a table is selected or keyword is updated
+  const fetchRecords = async (tableName, keyword = '') => {
+    setLoading(true);
+    setError('');
+    try {
+      let url = `${process.env.REACT_APP_SERVER}/admin/tables/${tableName}`;
+      if (keyword) {
+        url += `?keyword=${encodeURIComponent(keyword)}`;
+      }
+
+      const response = await axios.post(url);
+      console.log('Records Response:', response.data); // Debugging Line
 
 			if (response.data.success) {
 				if (Array.isArray(response.data.data)) {
@@ -75,26 +75,41 @@
 				throw new AdminPageError("Failed to fetch records");
 			}
 
-			setLoading(false);
-		} catch (err) {
-			console.error("Error fetching table records:", err);
-			setError("Error fetching table records");
-			setLoading(false);
-		}
-	};
-
-	const handleSearch = (searchKeyword) => {
-		//setKeyword(searchKeyword);
-		if (selectedTable) {
-			fetchRecords(selectedTable, searchKeyword);
-		}
-	};
-
-	const handleTableSelect = (tableName) => {
-		setSelectedTable(tableName);
-		fetchRecords(tableName);
-	};
-
+      setLoading(false);
+    } catch (err) {
+      console.error('Error fetching table records:', err);
+      setError('Error fetching table records');
+      setLoading(false);
+    }
+  };
+
+  const handleSearch = (searchKeyword) => {
+    //setKeyword(searchKeyword);
+    if (selectedTable) {
+      fetchRecords(selectedTable, searchKeyword);
+    }
+  };
+
+  const handleTableSelect = (tableName) => {
+    setSelectedTable(tableName);
+    fetchRecords(tableName);
+  };
+
+  const handleSeedData = async () => {
+    try {
+      const response = await axios.post(
+        `${process.env.REACT_APP_SERVER}/admin/seed-data`,
+      );
+      if (response.data.success) {
+        alert('Data seeding successful!');
+      } else {
+        alert(`Data seeding failed: ${response.data.message}`);
+      }
+    } catch (err) {
+      console.error(err);
+      alert(`Error seeding data: ${err.message}`);
+    }
+  };
 	const handleSeedData = async () => {
 		try {
 			const response = await axios.post(
@@ -111,235 +126,6 @@
 			alert(`Error seeding data: ${err.message}`);
 		}
 	};
-
-	if (loading) {
-		return (
-			<div className="spinner-container">
-				<Spinner
-					animation="border"
-					role="status"
-				>
-					<span className="visually-hidden">Loading...</span>
-				</Spinner>
-			</div>
-		);
-	}
-
-	if (error) {
-		return (
-			<Container className="mt-4">
-				<Alert variant="danger">{error}</Alert>
-			</Container>
-		);
-	}
-
-	return (
-		<motion.div
-			initial={{ opacity: 0 }}
-			animate={{ opacity: 1 }}
-			exit={{ opacity: 0 }}
-			transition={{ duration: 0.5 }}
-		>
-			<div className="admin-container">
-				<Row className="mt-4">
-					{/* Tables List Column */}
-					<Col
-						md={3}
-						className="d-flex flex-column"
-					>
-						<h5>Tables</h5>
-						<ul className="list-group table-list">
-							{tables.length > 0 ? (
-								tables.map((table) => (
-									<li
-										key={table}
-										className={`list-group-item list-group-item-action ${
-											selectedTable === table ? "active" : ""
-										}`}
-										onClick={() => handleTableSelect(table)}
-										style={{ cursor: "pointer" }}
-									>
-										{table}
-									</li>
-								))
-							) : (
-								<li className="list-group-item">No tables available.</li>
-							)}
-						</ul>
-					</Col>
-
-					{/* Records Table Column */}
-					<Col
-						md={12}
-						className="records-table-container"
-					>
-						{selectedTable ? (
-							<div>
-								<h3>{selectedTable}</h3>
-								<div className="search-bar">
-									<SearchBar onSearch={handleSearch} />
-								</div>
-								{records.length === 0 ? (
-									<Alert variant="info">No records found.</Alert>
-								) : (
-									<Table
-										striped
-										bordered
-										hover
-										responsive
-										className="records-table"
-									>
-										<thead>
-											<tr>
-												{columns.map((col) => (
-													<th key={col}>{col}</th>
-												))}
-											</tr>
-										</thead>
-										<tbody>
-											{records.map((record, idx) => (
-												<tr key={idx}>
-													{columns.map((col) => (
-														<td
-															key={col}
-															data-label={col}
-														>
-															{record[col]}
-														</td>
-													))}
-												</tr>
-											))}
-										</tbody>
-									</Table>
-								)}
-							</div>
-						) : (
-							<Alert variant="info">Select a table to view its records.</Alert>
-						)}
-					</Col>
-				</Row>
-				<div style={{ marginTop: "20px" }}>
-					{/* The new button for seeding data */}
-					<button
-						className="btn btn-primary"
-						onClick={handleSeedData}
-					>
-						Seed Database with JSON
-					</button>
-				</div>
-			</div>
-		</motion.div>
-	);
-=======
-import React, { useState, useEffect } from 'react';
-import axios from 'axios';
-import { Container, Row, Col, Table, Spinner, Alert } from 'react-bootstrap';
-import SearchBar from '../components/SearchBar'; // Assuming you have a SearchBar component
-import '../css/AdminPage.css'; // Import the CSS file
-import { motion } from 'framer-motion';
-
-const AdminPage = () => {
-  const [tables, setTables] = useState([]);
-  const [records, setRecords] = useState([]);
-  const [columns, setColumns] = useState([]);
-  const [loading, setLoading] = useState(true);
-  const [selectedTable, setSelectedTable] = useState(null);
-  const [error, setError] = useState('');
-  //const [keyword, setKeyword] = useState('');
-
-  // Fetch the list of tables when the component mounts
-  useEffect(() => {
-    const fetchTables = async () => {
-      try {
-        const response = await axios.post(
-          `${process.env.REACT_APP_SERVER}/admin/tables`,
-        );
-        console.log('Tables Response:', response.data); // Debugging Line
-
-        if (response.data.success) {
-          if (Array.isArray(response.data.data)) {
-            setTables(response.data.data);
-          } else {
-            throw new Error('Tables data is not an array');
-          }
-        } else {
-          throw new Error('Failed to fetch tables');
-        }
-
-        setLoading(false);
-      } catch (err) {
-        console.error('Error fetching table list:', err);
-        setError('Error fetching table list');
-        setLoading(false);
-      }
-    };
-
-    fetchTables();
-  }, []);
-
-  // Fetch records when a table is selected or keyword is updated
-  const fetchRecords = async (tableName, keyword = '') => {
-    setLoading(true);
-    setError('');
-    try {
-      let url = `${process.env.REACT_APP_SERVER}/admin/tables/${tableName}`;
-      if (keyword) {
-        url += `?keyword=${encodeURIComponent(keyword)}`;
-      }
-
-      const response = await axios.post(url);
-      console.log('Records Response:', response.data); // Debugging Line
-
-      if (response.data.success) {
-        if (Array.isArray(response.data.data)) {
-          setRecords(response.data.data);
-          if (response.data.data.length > 0) {
-            setColumns(Object.keys(response.data.data[0]));
-          } else {
-            setColumns([]);
-          }
-        } else {
-          throw new Error('Records data is not an array');
-        }
-      } else {
-        throw new Error('Failed to fetch records');
-      }
-
-      setLoading(false);
-    } catch (err) {
-      console.error('Error fetching table records:', err);
-      setError('Error fetching table records');
-      setLoading(false);
-    }
-  };
-
-  const handleSearch = (searchKeyword) => {
-    //setKeyword(searchKeyword);
-    if (selectedTable) {
-      fetchRecords(selectedTable, searchKeyword);
-    }
-  };
-
-  const handleTableSelect = (tableName) => {
-    setSelectedTable(tableName);
-    fetchRecords(tableName);
-  };
-
-  const handleSeedData = async () => {
-    try {
-      const response = await axios.post(
-        `${process.env.REACT_APP_SERVER}/admin/seed-data`,
-      );
-      if (response.data.success) {
-        alert('Data seeding successful!');
-      } else {
-        alert(`Data seeding failed: ${response.data.message}`);
-      }
-    } catch (err) {
-      console.error(err);
-      alert(`Error seeding data: ${err.message}`);
-    }
-  };
 
   if (loading) {
     return (
@@ -444,7 +230,6 @@
       </div>
     </motion.div>
   );
->>>>>>> 08ec333a
 };
 
 export default AdminPage;