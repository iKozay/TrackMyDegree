--- conflicted
+++ resolved
@@ -9,10 +9,7 @@
 import { useNavigate } from 'react-router-dom';
 import { Button, Form } from 'react-bootstrap';
 
-<<<<<<< HEAD
 const REACT_APP_SERVER = process.env.REACT_APP_SERVER||'http://localhost:8000';
-=======
->>>>>>> 6dfec973
 //This page is an admin dashboard for manipulating the database (CRUD). The page performs backups, deletes or restores them and can make the server seed data
 const AdminPage = () => {
   const [tables, setTables] = useState([]); //list of all tables
@@ -153,19 +150,10 @@
   useEffect(() => {
     const fetchTables = async () => {
       try {
-<<<<<<< HEAD
-        let response = await fetch(`${REACT_APP_SERVER}/admin/tables`,
-          {
-            method: 'POST',
-            credentials: 'include'
-          }
-        );
-=======
-        let response = await fetch(`${process.env.REACT_APP_SERVER}/admin/tables`, {
+        let response = await fetch(`${REACT_APP_SERVER}/admin/tables`, {
           method: 'POST',
           credentials: 'include',
         });
->>>>>>> 6dfec973
 
         if (!response.ok) {
           navigate('/403'); //! Forbidden
