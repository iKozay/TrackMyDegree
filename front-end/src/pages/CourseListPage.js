// src/pages/CourseListPage.js
import React, { useState, useEffect } from 'react';
import 'bootstrap/dist/css/bootstrap.min.css';
import { Col, Row, Container } from 'react-bootstrap';
import { motion } from 'framer-motion';
import CourseListAccordion from '../components/CourseListAccordion';
import './css/CourseListPage.css';

// Custom hooks
import useDegrees from './CourseListPage/hooks/useDegrees';
import useCourses from './CourseListPage/hooks/useCourses';
import useResponsive from './CourseListPage/hooks/useResponsive';

// Components
import DegreeSelector from './CourseListPage/components/DegreeSelector';
import CourseDetailsCard from './CourseListPage/components/CourseDetailsCard';
import CourseDetailsModal from './CourseListPage/components/CourseDetailsModal';

/**
 * Page for browsing courses by degree with detailed information
 * Responsive design with desktop card view and mobile modal view
 */
function CourseListPage() {
  const [selectedDegree, setSelectedDegree] = useState('Select Degree');
  const [selectedCourse, setSelectedCourse] = useState(null);
<<<<<<< HEAD
  const [searchTerm, setSearchTerm] = useState('');
  const [showPopup, setShowPopup] = useState(false);

  // Custom hooks
  const { degrees } = useDegrees();
  const { courseList, fetchCoursesByDegree, fetchAllCourses } = useCourses();
  const { isDesktop } = useResponsive();
=======
  const [courseList, setCourseList] = useState([]); //Courses fetched from the server
  const [degrees, setDegrees] = useState([]); //List of degrees fetched from the server
  const [searchTerm, setSearchTerm] = useState(''); //Used to filter courses by title

  const fetchController = useRef(null); //Used to cancel a current search if a new one is being made

  //Checks if the page is loaded on a desktop or smartphone using width
  useEffect(() => {
    const handleResize = () => setIsDesktop(window.innerWidth > 767);
    window.addEventListener('resize', handleResize);
    return () => window.removeEventListener('resize', handleResize);
  }, []);

  //Get degrees from server at the start
  useEffect(() => {
    const getDegrees = async () => {
      try {
        const response = await fetch(`${process.env.REACT_APP_SERVER}/degree/getAllDegrees`, {
          method: 'POST',
          headers: {
            'Content-Type': 'application/json',
          },
        });
        const jsonData = await response.json();
        setDegrees(jsonData.degrees);
      } catch (err) {
        Sentry.captureException(err);
        console.error(err.message);
      }
    };
    getDegrees();
  }, []);
>>>>>>> aebfe35c

  // Open modal on mobile when course is selected
  useEffect(() => {
    if (!isDesktop && selectedCourse) {
      setShowPopup(true);
    }
  }, [isDesktop, selectedCourse]);

<<<<<<< HEAD
  // Handle degree selection
=======
  // Fetch courses for a specific degree (grouped by pool). This also cancels any previous searches
  const fetchCourses = async (degreeObj) => {
    if (fetchController.current) {
      fetchController.current.abort();
    }
    const controller = new AbortController();
    fetchController.current = controller;

    setCourseList([]);
    const degree = degreeObj.id;
    try {
      console.log('Fetching courses by degree:', degree);
      const response = await fetch(`${process.env.REACT_APP_SERVER}/courses/getByDegreeGrouped`, {
        method: 'POST',
        headers: {
          'Content-Type': 'application/json',
        },
        body: JSON.stringify({ degree }),
        signal: controller.signal,
      });
      if (!response.ok) {
        const errorData = await response.json();
        throw new CourseListPageError(errorData.error || `HTTP error! status: ${response.status}`);
      }
      const data = await response.json();
      setCourseList(data);
      console.log(data);
    } catch (err) {
      console.log('Error fetching courses:', err);
    }
  };

  // Fetch all courses from /courses/getallcourses and wrap in a single group
  const fetchAllCourses = async () => {
    if (fetchController.current) {
      fetchController.current.abort();
    }
    const controller = new AbortController();
    fetchController.current = controller;

    setCourseList([]);
    try {
      console.log('Fetching all courses');
      const response = await fetch(`${process.env.REACT_APP_SERVER}/courses/getallcourses`, {
        method: 'POST', // Adjust method if necessary
        headers: {
          'Content-Type': 'application/json',
        },
        signal: controller.signal,
      });
      if (!response.ok) {
        const errorData = await response.json();
        throw new CourseListPageError(errorData.error || `HTTP error! status: ${response.status}`);
      }
      const data = await response.json();
      // Wrap the array in a group-like structure so CourseListAccordion can render it
      const groupedData = [
        {
          poolId: 'all',
          poolName: 'All Courses',
          courses: data,
        },
      ];
      setCourseList(groupedData);
      console.log(groupedData);
    } catch (err) {
      console.log('Error fetching all courses:', err);
    }
  };

  // Handle selection from dropdown: either a degree or the "All Courses" option
>>>>>>> aebfe35c
  const handleSelectDegree = (degree) => {
    setSelectedDegree(degree.name);
    fetchCoursesByDegree(degree.id);
  };

  // Handle "All Courses" selection
  const handleSelectAllCourses = () => {
    setSelectedDegree('All Courses');
    fetchAllCourses();
  };

  // Handle modal close
  const hidePopup = () => {
    setShowPopup(false);
    setSelectedCourse(null);
  };

  // Filter courses based on search term
  const filteredCourseList = courseList
    .map((group) => ({
      ...group,
<<<<<<< HEAD
      courses: group.courses.filter((course) =>
        course.title.toLowerCase().includes(searchTerm.toLowerCase())
      ),
=======
      courses: group.courses.filter((course) => course.title.toLowerCase().includes(searchTerm.toLowerCase())),
>>>>>>> aebfe35c
    }))
    .filter((group) => group.courses.length > 0);

  return (
    <motion.div initial={{ opacity: 0 }} animate={{ opacity: 1 }} exit={{ opacity: 0 }} transition={{ duration: 0.5 }}>
      <Container fluid>
<<<<<<< HEAD
        <DegreeSelector
          degrees={degrees}
          selectedDegree={selectedDegree}
          searchTerm={searchTerm}
          onDegreeSelect={handleSelectDegree}
          onAllCoursesSelect={handleSelectAllCourses}
          onSearchChange={setSearchTerm}
        />
=======
        <div className="course-list-div">
          <h3>Select Degree</h3>
          <Dropdown>
            <Dropdown.Toggle id="dropdown-basic" data-testid="degree-dropdown" className="course-list-dropdown-toggle">
              {selectedDegree}
            </Dropdown.Toggle>
            <Dropdown.Menu>
              {/* Option for All Courses */}
              <Dropdown.Item onClick={handleSelectAllCourses}>All Courses</Dropdown.Item>
              {/* List individual degrees */}
              {degrees.length === 0 ? (
                <Dropdown.Item disabled>Loading...</Dropdown.Item>
              ) : (
                degrees.map((degree, index) => (
                  <Dropdown.Item key={index} onClick={() => handleSelectDegree(degree)}>
                    {degree.name}
                  </Dropdown.Item>
                ))
              )}
            </Dropdown.Menu>
          </Dropdown>
          {/* Search Bar */}
          {selectedDegree !== 'Select Degree' && (
            <Form className="search-course" onSubmit={(e) => e.preventDefault()}>
              <Form.Control
                type="text"
                placeholder="Search courses, e.g., ENCS 282"
                value={searchTerm}
                onChange={(e) => setSearchTerm(e.target.value)}
              />
            </Form>
          )}
        </div>
>>>>>>> aebfe35c

        <Row style={{ display: 'flex', flexWrap: 'nowrap', gap: '40px' }}>
          <Col sm={12} md={7}>
            {filteredCourseList.length !== 0 && (
              <CourseListAccordion
                courseList={filteredCourseList}
                selectedCourse={selectedCourse}
                setSelectedCourse={setSelectedCourse}
              />
            )}
          </Col>

          {/* Desktop: Show course details card */}
          {isDesktop && selectedCourse && (
            <Col md={5}>
<<<<<<< HEAD
              <CourseDetailsCard course={selectedCourse} />
=======
              <Card className="course-display-card">
                <Card.Body>
                  <Card.Title>
                    <b>{selectedCourse.title}</b>
                  </Card.Title>
                  <Card.Text>
                    <br />
                    <b>Credits:</b> {selectedCourse.credits}
                  </Card.Text>
                  <Card.Text>
                    <p>
                      <b>Prerequisites/Corequisites:</b>
                    </p>
                    {selectedCourse.requisites && selectedCourse.requisites.length > 0 ? (
                      <ul>
                        {groupPrerequisites(selectedCourse.requisites).map((group, index) => (
                          <li key={index}>
                            {group.type.toLowerCase() === 'pre' ? 'Prerequisite: ' : 'Corequisite: '}
                            {group.codes.join(' or ')}
                          </li>
                        ))}
                      </ul>
                    ) : (
                      <p>None</p>
                    )}
                  </Card.Text>
                  <Card.Text>
                    <p>
                      <CourseSectionButton title={selectedCourse.title} hidden={true} />
                    </p>
                  </Card.Text>
                  <Card.Text>
                    <b>Description:</b> {selectedCourse.description}
                  </Card.Text>
                  {selectedCourse.components && (
                    <Card.Text>
                      <b>Components:</b> {selectedCourse.components}
                    </Card.Text>
                  )}
                  {selectedCourse.notes && (
                    <Card.Text>
                      <b>Notes:</b> {selectedCourse.notes}
                    </Card.Text>
                  )}
                </Card.Body>
              </Card>
>>>>>>> aebfe35c
            </Col>
          )}

          {/* Mobile: Show course details modal */}
          {!isDesktop && (
<<<<<<< HEAD
            <CourseDetailsModal
              show={showPopup}
              onHide={hidePopup}
              course={selectedCourse}
            />
=======
            <Modal show={showPopup} onHide={hidePopup}>
              <Modal.Header closeButton>
                <Modal.Title>{selectedCourse?.title}</Modal.Title>
              </Modal.Header>
              <Modal.Body>
                {selectedCourse ? (
                  <>
                    <p>
                      <b>Credits:</b> {selectedCourse.credits}
                    </p>
                    <p>
                      <b>Prerequisites/Corequisites:</b>
                    </p>
                    {selectedCourse.requisites && selectedCourse.requisites.length > 0 ? (
                      <ul>
                        {groupPrerequisites(selectedCourse.requisites).map((group, index) => (
                          <li key={index}>
                            {group.type.toLowerCase() === 'pre' ? 'Prerequisite: ' : 'Corequisite: '}
                            {group.codes.join(' or ')}
                          </li>
                        ))}
                      </ul>
                    ) : (
                      <p>None</p>
                    )}
                    <p>
                      <b>Description:</b> {selectedCourse.description}
                    </p>
                    {selectedCourse.components && (
                      <p>
                        <b>Components:</b> {selectedCourse.components}
                      </p>
                    )}
                    {selectedCourse.notes && (
                      <p>
                        <b>Notes:</b> {selectedCourse.notes}
                      </p>
                    )}
                  </>
                ) : (
                  <p>No course selected.</p>
                )}
              </Modal.Body>
              <Modal.Footer>
                <button onClick={hidePopup} className="btn btn-secondary">
                  Close
                </button>
              </Modal.Footer>
            </Modal>
>>>>>>> aebfe35c
          )}
        </Row>
      </Container>
    </motion.div>
  );
}

export default CourseListPage;<|MERGE_RESOLUTION|>--- conflicted
+++ resolved
@@ -23,7 +23,6 @@
 function CourseListPage() {
   const [selectedDegree, setSelectedDegree] = useState('Select Degree');
   const [selectedCourse, setSelectedCourse] = useState(null);
-<<<<<<< HEAD
   const [searchTerm, setSearchTerm] = useState('');
   const [showPopup, setShowPopup] = useState(false);
 
@@ -31,40 +30,6 @@
   const { degrees } = useDegrees();
   const { courseList, fetchCoursesByDegree, fetchAllCourses } = useCourses();
   const { isDesktop } = useResponsive();
-=======
-  const [courseList, setCourseList] = useState([]); //Courses fetched from the server
-  const [degrees, setDegrees] = useState([]); //List of degrees fetched from the server
-  const [searchTerm, setSearchTerm] = useState(''); //Used to filter courses by title
-
-  const fetchController = useRef(null); //Used to cancel a current search if a new one is being made
-
-  //Checks if the page is loaded on a desktop or smartphone using width
-  useEffect(() => {
-    const handleResize = () => setIsDesktop(window.innerWidth > 767);
-    window.addEventListener('resize', handleResize);
-    return () => window.removeEventListener('resize', handleResize);
-  }, []);
-
-  //Get degrees from server at the start
-  useEffect(() => {
-    const getDegrees = async () => {
-      try {
-        const response = await fetch(`${process.env.REACT_APP_SERVER}/degree/getAllDegrees`, {
-          method: 'POST',
-          headers: {
-            'Content-Type': 'application/json',
-          },
-        });
-        const jsonData = await response.json();
-        setDegrees(jsonData.degrees);
-      } catch (err) {
-        Sentry.captureException(err);
-        console.error(err.message);
-      }
-    };
-    getDegrees();
-  }, []);
->>>>>>> aebfe35c
 
   // Open modal on mobile when course is selected
   useEffect(() => {
@@ -73,81 +38,7 @@
     }
   }, [isDesktop, selectedCourse]);
 
-<<<<<<< HEAD
   // Handle degree selection
-=======
-  // Fetch courses for a specific degree (grouped by pool). This also cancels any previous searches
-  const fetchCourses = async (degreeObj) => {
-    if (fetchController.current) {
-      fetchController.current.abort();
-    }
-    const controller = new AbortController();
-    fetchController.current = controller;
-
-    setCourseList([]);
-    const degree = degreeObj.id;
-    try {
-      console.log('Fetching courses by degree:', degree);
-      const response = await fetch(`${process.env.REACT_APP_SERVER}/courses/getByDegreeGrouped`, {
-        method: 'POST',
-        headers: {
-          'Content-Type': 'application/json',
-        },
-        body: JSON.stringify({ degree }),
-        signal: controller.signal,
-      });
-      if (!response.ok) {
-        const errorData = await response.json();
-        throw new CourseListPageError(errorData.error || `HTTP error! status: ${response.status}`);
-      }
-      const data = await response.json();
-      setCourseList(data);
-      console.log(data);
-    } catch (err) {
-      console.log('Error fetching courses:', err);
-    }
-  };
-
-  // Fetch all courses from /courses/getallcourses and wrap in a single group
-  const fetchAllCourses = async () => {
-    if (fetchController.current) {
-      fetchController.current.abort();
-    }
-    const controller = new AbortController();
-    fetchController.current = controller;
-
-    setCourseList([]);
-    try {
-      console.log('Fetching all courses');
-      const response = await fetch(`${process.env.REACT_APP_SERVER}/courses/getallcourses`, {
-        method: 'POST', // Adjust method if necessary
-        headers: {
-          'Content-Type': 'application/json',
-        },
-        signal: controller.signal,
-      });
-      if (!response.ok) {
-        const errorData = await response.json();
-        throw new CourseListPageError(errorData.error || `HTTP error! status: ${response.status}`);
-      }
-      const data = await response.json();
-      // Wrap the array in a group-like structure so CourseListAccordion can render it
-      const groupedData = [
-        {
-          poolId: 'all',
-          poolName: 'All Courses',
-          courses: data,
-        },
-      ];
-      setCourseList(groupedData);
-      console.log(groupedData);
-    } catch (err) {
-      console.log('Error fetching all courses:', err);
-    }
-  };
-
-  // Handle selection from dropdown: either a degree or the "All Courses" option
->>>>>>> aebfe35c
   const handleSelectDegree = (degree) => {
     setSelectedDegree(degree.name);
     fetchCoursesByDegree(degree.id);
@@ -169,20 +60,15 @@
   const filteredCourseList = courseList
     .map((group) => ({
       ...group,
-<<<<<<< HEAD
       courses: group.courses.filter((course) =>
         course.title.toLowerCase().includes(searchTerm.toLowerCase())
       ),
-=======
-      courses: group.courses.filter((course) => course.title.toLowerCase().includes(searchTerm.toLowerCase())),
->>>>>>> aebfe35c
     }))
     .filter((group) => group.courses.length > 0);
 
   return (
     <motion.div initial={{ opacity: 0 }} animate={{ opacity: 1 }} exit={{ opacity: 0 }} transition={{ duration: 0.5 }}>
       <Container fluid>
-<<<<<<< HEAD
         <DegreeSelector
           degrees={degrees}
           selectedDegree={selectedDegree}
@@ -191,41 +77,6 @@
           onAllCoursesSelect={handleSelectAllCourses}
           onSearchChange={setSearchTerm}
         />
-=======
-        <div className="course-list-div">
-          <h3>Select Degree</h3>
-          <Dropdown>
-            <Dropdown.Toggle id="dropdown-basic" data-testid="degree-dropdown" className="course-list-dropdown-toggle">
-              {selectedDegree}
-            </Dropdown.Toggle>
-            <Dropdown.Menu>
-              {/* Option for All Courses */}
-              <Dropdown.Item onClick={handleSelectAllCourses}>All Courses</Dropdown.Item>
-              {/* List individual degrees */}
-              {degrees.length === 0 ? (
-                <Dropdown.Item disabled>Loading...</Dropdown.Item>
-              ) : (
-                degrees.map((degree, index) => (
-                  <Dropdown.Item key={index} onClick={() => handleSelectDegree(degree)}>
-                    {degree.name}
-                  </Dropdown.Item>
-                ))
-              )}
-            </Dropdown.Menu>
-          </Dropdown>
-          {/* Search Bar */}
-          {selectedDegree !== 'Select Degree' && (
-            <Form className="search-course" onSubmit={(e) => e.preventDefault()}>
-              <Form.Control
-                type="text"
-                placeholder="Search courses, e.g., ENCS 282"
-                value={searchTerm}
-                onChange={(e) => setSearchTerm(e.target.value)}
-              />
-            </Form>
-          )}
-        </div>
->>>>>>> aebfe35c
 
         <Row style={{ display: 'flex', flexWrap: 'nowrap', gap: '40px' }}>
           <Col sm={12} md={7}>
@@ -241,118 +92,17 @@
           {/* Desktop: Show course details card */}
           {isDesktop && selectedCourse && (
             <Col md={5}>
-<<<<<<< HEAD
               <CourseDetailsCard course={selectedCourse} />
-=======
-              <Card className="course-display-card">
-                <Card.Body>
-                  <Card.Title>
-                    <b>{selectedCourse.title}</b>
-                  </Card.Title>
-                  <Card.Text>
-                    <br />
-                    <b>Credits:</b> {selectedCourse.credits}
-                  </Card.Text>
-                  <Card.Text>
-                    <p>
-                      <b>Prerequisites/Corequisites:</b>
-                    </p>
-                    {selectedCourse.requisites && selectedCourse.requisites.length > 0 ? (
-                      <ul>
-                        {groupPrerequisites(selectedCourse.requisites).map((group, index) => (
-                          <li key={index}>
-                            {group.type.toLowerCase() === 'pre' ? 'Prerequisite: ' : 'Corequisite: '}
-                            {group.codes.join(' or ')}
-                          </li>
-                        ))}
-                      </ul>
-                    ) : (
-                      <p>None</p>
-                    )}
-                  </Card.Text>
-                  <Card.Text>
-                    <p>
-                      <CourseSectionButton title={selectedCourse.title} hidden={true} />
-                    </p>
-                  </Card.Text>
-                  <Card.Text>
-                    <b>Description:</b> {selectedCourse.description}
-                  </Card.Text>
-                  {selectedCourse.components && (
-                    <Card.Text>
-                      <b>Components:</b> {selectedCourse.components}
-                    </Card.Text>
-                  )}
-                  {selectedCourse.notes && (
-                    <Card.Text>
-                      <b>Notes:</b> {selectedCourse.notes}
-                    </Card.Text>
-                  )}
-                </Card.Body>
-              </Card>
->>>>>>> aebfe35c
             </Col>
           )}
 
           {/* Mobile: Show course details modal */}
           {!isDesktop && (
-<<<<<<< HEAD
             <CourseDetailsModal
               show={showPopup}
               onHide={hidePopup}
               course={selectedCourse}
             />
-=======
-            <Modal show={showPopup} onHide={hidePopup}>
-              <Modal.Header closeButton>
-                <Modal.Title>{selectedCourse?.title}</Modal.Title>
-              </Modal.Header>
-              <Modal.Body>
-                {selectedCourse ? (
-                  <>
-                    <p>
-                      <b>Credits:</b> {selectedCourse.credits}
-                    </p>
-                    <p>
-                      <b>Prerequisites/Corequisites:</b>
-                    </p>
-                    {selectedCourse.requisites && selectedCourse.requisites.length > 0 ? (
-                      <ul>
-                        {groupPrerequisites(selectedCourse.requisites).map((group, index) => (
-                          <li key={index}>
-                            {group.type.toLowerCase() === 'pre' ? 'Prerequisite: ' : 'Corequisite: '}
-                            {group.codes.join(' or ')}
-                          </li>
-                        ))}
-                      </ul>
-                    ) : (
-                      <p>None</p>
-                    )}
-                    <p>
-                      <b>Description:</b> {selectedCourse.description}
-                    </p>
-                    {selectedCourse.components && (
-                      <p>
-                        <b>Components:</b> {selectedCourse.components}
-                      </p>
-                    )}
-                    {selectedCourse.notes && (
-                      <p>
-                        <b>Notes:</b> {selectedCourse.notes}
-                      </p>
-                    )}
-                  </>
-                ) : (
-                  <p>No course selected.</p>
-                )}
-              </Modal.Body>
-              <Modal.Footer>
-                <button onClick={hidePopup} className="btn btn-secondary">
-                  Close
-                </button>
-              </Modal.Footer>
-            </Modal>
->>>>>>> aebfe35c
           )}
         </Row>
       </Container>
