// TimelinePage.js

import React, { useState, useEffect, useRef, act } from 'react';
import { useNavigate, useLocation, useBlocker } from 'react-router-dom';
import { motion, time } from 'framer-motion'
import {
  DndContext,
  useDraggable,
  useDroppable,
  DragOverlay,
  MouseSensor,
  TouchSensor,
  useSensor,
  useSensors,
  closestCorners,
} from '@dnd-kit/core';
import {
  SortableContext,
  useSortable,
  verticalListSortingStrategy,
} from '@dnd-kit/sortable';
import { CSS } from '@dnd-kit/utilities';
import Accordion from 'react-bootstrap/Accordion';
import Container from 'react-bootstrap/Container';
import warningIcon from '../icons/warning.png'; // Import warning icon
import downloadIcon from '../icons/download-icon.PNG';
import '../css/TimelinePage.css';
import { groupPrerequisites } from '../utils/groupPrerequisites';
import DeleteModal from "../components/DeleteModal";
import { TimelineError } from '../middleware/SentryErrors';
import * as Sentry from '@sentry/react';
import jsPDF from 'jspdf';
import html2canvas from 'html2canvas';
import CourseSectionButton from '../components/SectionModal';


// DraggableCourse component for course list items
const DraggableCourse = ({
  internalId,
  courseCode,
  title,
  disabled,
  isReturning,
  isSelected,
  onSelect,
  containerId,
  className: extraClassName, // NEW prop
  isInTimeline, // NEW prop
}) => {
  const { attributes, listeners, setNodeRef, isDragging } = useDraggable({
    id: internalId,
    disabled,
    data: { type: 'course', courseCode, containerId },
  });

  const className = `course-item${disabled ? ' disabled' : ''}${isDragging ? ' dragging' : ''
    }${isSelected && !isDragging && !disabled ? ' selected' : ''}${extraClassName ? ' ' + extraClassName : ''
    }`;

  return (
    <div
      ref={setNodeRef}
      {...attributes}
      {...listeners}
      className={className}
      onClick={(e) => {
        e.stopPropagation();
        onSelect(courseCode);
      }}
    >
      {courseCode}
      {isInTimeline && (
        <span className="checkmark-icon">✔</span>
        /* <img src={checkIcon} alt="In timeline" className="checkmark-icon" /> */
      )}
    </div>
  );
};

// SortableCourse component for semester items
const SortableCourse = ({
  internalId,
  courseCode,
  disabled,
  isSelected,
  isDraggingFromSemester,
  onSelect,
  containerId,
  prerequisitesMet, // New prop
  isOffered, // New prop
  removeButton,
}) => {
  const {
    attributes,
    listeners,
    setNodeRef,
    transform,
    transition,
    isDragging,
  } = useSortable({
    id: internalId,
    data: {
      type: 'course',
      courseCode,
      containerId,
    },
  });

  const style = {
    transform: CSS.Transform.toString(transform),
    transition,
  };

  const className = `course-item${disabled ? ' disabled' : ''}${isDragging ? ' dragging' : ''
    }${isDraggingFromSemester ? ' dragging-from-semester' : ''}${isSelected ? ' selected' : ''
    }`;

  const getWarningMessage = () => {
    const warnings = [];
    if (!prerequisitesMet) {
      warnings.push('Prerequisites not met');
    }
    if (!isOffered) {
      warnings.push('Not offered in this term');
    }
    return warnings.join(', ');
  };

  return (
    <div
      ref={setNodeRef}
      style={style}
      {...attributes}
      {...listeners}
      className={className}
      onClick={(e) => {
        e.stopPropagation();
        onSelect(courseCode);
      }}
    >
      {courseCode}
      {(!prerequisitesMet || !isOffered) && (
        <div className='warning-container'>
          <img
            src={warningIcon}
            alt="Warning: prerequisites not met"
            className="warning-icon"
          />
          <div className={`warning-tooltip ${isSelected ? 'selected' : ''}`}>{getWarningMessage()}</div>
        </div>
      )}
      {removeButton}
    </div>
  );
};

// Droppable component
const Droppable = ({ id, children, className = 'semester-spot' }) => {
  const { setNodeRef } = useDroppable({
    id,
    data: {
      type: 'semester',
      containerId: id,
    },
  });

  return (
    <div
      ref={setNodeRef}
      className={className}
      data-semester-id={id}
      data-testid={id}
    >
      {children}
    </div>
  );
};

// Main component
const TimelinePage = ({ degreeId, timelineData, creditsRequired, isExtendedCredit }) => {
  const navigate = useNavigate();
  const [showCourseList, setShowCourseList] = useState(true);
  const [showCourseDescription, setShowCourseDescription] = useState(true);
  const [showDeficiencyModal, setShowDeficiencyModal] = useState(false);
  const [searchDeficiencyQuery, setSearchDeficiencyQuery] = useState('');
  const [semesters, setSemesters] = useState([]);
  const [semesterCourses, setSemesterCourses] = useState({});
  const [isModalOpen, setIsModalOpen] = useState(false);
  const [searchQuery, setSearchQuery] = useState('');
  const [isECP, setIsECP] = useState(false);

  // Flatten and filter courses from all pools based on the search query

  const userData = localStorage.getItem('user');
  const user = JSON.parse(userData);
  const location = useLocation();

  const scrollWrapperRef = useRef(null);
  const autoScrollInterval = useRef(null);


  let { degree_Id, startingSemester, credits_Required, extendedCredit } = location.state || {};

  console.log("degree_Id: " + degree_Id);
  console.log("degreeId: " + degreeId);

  // console.log("isExtendedCredit: " + isExtendedCredit);
  // console.log("extendedCredit: " + extendedCredit);

  if (isExtendedCredit) {
    extendedCredit = true;
  }

  if (isExtendedCredit === null && extendedCredit === null) {
    extendedCredit = false;
  }

  // setIsECP(extendedCredit);

  if (!degree_Id) {
    degree_Id = degreeId;
  }

  if (!credits_Required) {
    if (creditsRequired && String(creditsRequired).trim()) {
      credits_Required = creditsRequired;
    }
    else {
      credits_Required = 120;
    }
  }

  if (extendedCredit) {
    credits_Required += 30;
  }

  //console.log(degreeId);  // Logs the degreeId passed from UploadTranscriptPage.js
  //console.log(extendedCredit); // Logs the timelineData passed from UploadTranscriptPage.js

  // Data
  const [isDesktop, setIsDesktop] = useState(window.innerWidth > 767);
  const [addButtonText, setAddButtonText] = useState('+ Add Semester');

  const [activeId, setActiveId] = useState(null);
  const [selectedCourse, setSelectedCourse] = useState(null);
  const [returning, setReturning] = useState(false);
  const [hasUnmetPrerequisites, setHasUnmetPrerequisites] = useState(false);
  const [totalCredits, setTotalCredits] = useState(0);

  // Add semester form state
  const [selectedSeason, setSelectedSeason] = useState('Fall');
  const [selectedYear, setSelectedYear] = useState('2025');
  // Fetching state
  const [coursePools, setCoursePools] = useState([]);
  const [deficiencyCredits, setDeficiencyCredits] = useState(0);
  const [deficiencyCourses, setDeficiencyCourses] = useState([]);
  const [loading, setLoading] = useState(true);
  const [error, setError] = useState(null);
  const toggleCourseList = () => setShowCourseList((prev) => !prev);
  const toggleCourseDescription = () =>
    setShowCourseDescription((prev) => !prev);

  const [allCourses, setAllCourses] = useState([]);
  const [showExempted, setShowExempted] = useState(true);
  const [hasUnsavedChanges, setHasUnsavedChanges] = useState(false); // Track if changes
  const [nextPath, setNextPath] = useState(null); // Track what new page should be
  const [showSaveModal, setShowSaveModal] = useState(false); // Popup for save
  const [showLeaveModal, setShowLeaveModal] = useState(false); // Popup for leave
  const [timelineName, setTimelineName] = useState('');
  const [tempName, setTempName] = useState('');

  const [courseInstanceMap, setCourseInstanceMap] = useState({});
  const [uniqueIdCounter, setUniqueIdCounter] = useState(0);

  let DEFAULT_EXEMPTED_COURSES = [];
  if (!extendedCredit) {
    DEFAULT_EXEMPTED_COURSES = [
      'MATH201',
      'MATH203',
      'MATH204',
      'MATH205',
      'MATH206',
      'CHEM205',
      'PHYS204',
      'PHYS205',
    ]
  }
  else {
    DEFAULT_EXEMPTED_COURSES = [
      'MATH201',
      'MATH206',
    ]
  }

  // Handle internal navigation (React)
  useBlocker(({ nextLocation }) => {
    if (hasUnsavedChanges) {
      setNextPath(nextLocation.pathname); // Store the intended destination
      setShowLeaveModal(true); // Show modal instead of navigating
      return true; // Block navigation
    }
    return false; // Allow navigation
  });

  // Handle external navigation
  useEffect(() => {
    const handleBeforeUnload = (event) => {
      if (hasUnsavedChanges) {
        event.preventDefault();
        event.returnValue = "You have unsaved changes. Are you sure you want to leave?"; // Custom message
      }
    };
    window.addEventListener("beforeunload", handleBeforeUnload);
    return () => window.removeEventListener("beforeunload", handleBeforeUnload);
  }, [hasUnsavedChanges]);

  // NEW: Fetch all courses from /courses/getAllCourses
  useEffect(() => {
    const fetchAllCourses = async () => {
      try {
        const response = await fetch(
          `${process.env.REACT_APP_SERVER}/courses/getAllCourses`,
          {
            method: 'POST',
            headers: {
              'Content-Type': 'application/json',
            },
          },
        );
        if (!response.ok) {
          throw new TimelineError('Failed to fetch all courses');
        }
        const data = await response.json();
        setAllCourses(data);
      } catch (err) {
        console.error('Error fetching all courses', err);
      }
    };

    fetchAllCourses();

    if (localStorage.getItem('Timeline_Name')) {
      if (
        localStorage.getItem('Timeline_Name') !== '' &&
        localStorage.getItem('Timeline_Name') !== 'null' &&
        localStorage.getItem('Timeline_Name') !== null
      ) {
        setTimelineName(localStorage.getItem('Timeline_Name'));
        setTempName(localStorage.getItem('Timeline_Name'));
      } else {
        setTimelineName('');
        setTempName('');
      }

      //console.log("Timeline Name Local Storage: ", localStorage.getItem("Timeline_Name"));
      //console.log("Timeline Name: ", timelineName);
    }
    setIsECP(extendedCredit);
  }, []);

  // NEW: Compute remaining courses not in the degree's course pools
  const normalizedDegreeCourseCodes = new Set(
    coursePools.flatMap((pool) =>
      pool.courses.map((course) => course.code.trim().toUpperCase()),
    ),
  );

  const remainingCourses = allCourses.filter(
    (course) =>
      !normalizedDegreeCourseCodes.has(course.code.trim().toUpperCase()),
  );

  // Sensors with activation constraints
  const mouseSensor = useSensor(MouseSensor, {
    activationConstraint: {
      distance: 5,
    },
  });
  const touchSensor = useSensor(TouchSensor, {
    activationConstraint: {
      delay: 100,
      tolerance: 5,
    },
  });

  const sensors = useSensors(mouseSensor, touchSensor);

  // Helper function to generate 2 years of semesters (6 semesters for 3 terms per year)
  const generateFourYearSemesters = (startSem) => {
    const termOrder = ['Winter', 'Summer', 'Fall'];
    const parts = startSem.split(' ');
    if (parts.length < 2) return [];
    let currentTerm = parts[0];
    let currentYear = parseInt(parts[1], 10);
    const semesters = [];
    for (let i = 0; i < 12; i++) {
      semesters.push(`${currentTerm} ${currentYear}`);
      // Get next term
      let currentIndex = termOrder.indexOf(currentTerm);
      currentIndex++;
      if (currentIndex >= termOrder.length) {
        currentIndex = 0;
        currentYear++;
      }
      currentTerm = termOrder[currentIndex];
    }
    return semesters;
  };

  // Fetch courses by degree on component mount
  useEffect(() => {
    const fetchCoursesByDegree = async () => {
      try {
        // console.log('Fetching courses by degree:', degreeId);
        const primaryResponse = await fetch(
          `${process.env.REACT_APP_SERVER}/courses/getByDegreeGrouped`,
          {
            method: 'POST',
            headers: {
              'Content-Type': 'application/json',
            },
            body: JSON.stringify({ degree: degree_Id }),
          },
        );
        if (!primaryResponse.ok) {
          const errorData = await primaryResponse.json();
          throw new TimelineError(
            errorData.error || `HTTP error! status: ${primaryResponse.status}`,
          );
        }
        const primaryData = await primaryResponse.json();

        let combinedData = primaryData;

        if (extendedCredit) {
          const extendedResponse = await fetch(
            `${process.env.REACT_APP_SERVER}/courses/getByDegreeGrouped`,
            {
              method: 'POST',
              headers: {
                'Content-Type': 'application/json',
              },
              body: JSON.stringify({ degree: 'ECP' }),
            },
          );
          if (!extendedResponse.ok) {
            const errorData = await extendedResponse.json();
            throw new TimelineError(
              errorData.error ||
              `HTTP error! status: ${extendedResponse.status}`,
            );
          }
          const extendedData = await extendedResponse.json();
          combinedData = primaryData.concat(extendedData);
        }

        setCoursePools(combinedData);
        setLoading(false);
      } catch (err) {
        console.error('Error fetching courses:', err);
        setError(err.message);
        setLoading(false);
      }
    };

    fetchCoursesByDegree();
  }, [degree_Id, location.state?.creditDeficiency, extendedCredit]);


  // Process timelineData and generate semesters and courses
  useEffect(() => {
    // Wait until coursePools have loaded.

    // console.log('coursePools:', coursePools);
    if (coursePools.length === 0) {
      console.log('Returning early, not building timeline yet.');
      return;
    }

    // --- Step 1. Separate exempted data from regular timelineData ---
    const nonExemptedData = [];
    let parsedExemptedCourses = [];

    if (timelineData.length > 0) {
      timelineData.forEach((data) => {
        let isExempted = false;
        // Check the old format: data.term
        if (data.term && typeof data.term === 'string') {
          isExempted = data.term.trim().toLowerCase() === 'exempted 2020';
        }
        // Check the new format: data.season and data.year
        else if (data.season && data.year) {
          isExempted =
            data.season.trim().toLowerCase() === 'exempted' &&
            parseInt(data.year, 10) === 2020;
        }

        console.log(timelineData);

        if (data.term === "deficiencies 2020" && Array.isArray(data.courses)) {
          setDeficiencyCourses(() => {
            const newCourses = data.courses
              .map((courseCode) => {
                const genericCode = courseInstanceMap[courseCode] || courseCode;
                const course = allCourses.find((c) => c.code === genericCode);
                return course && course.code ? { code: course.code, credits: course.credits} : null;
              })
              .filter(Boolean); // Remove null values

              //Calculate total deficiency credits
            const totalDeficiencyCredits = newCourses.reduce(
              (sum, course) => sum + (course.credits || 3),
              0
            );

            setDeficiencyCredits(totalDeficiencyCredits);
            
            return [...newCourses]; // Append to existing list
          });

          data.term = "";
        }

        
        // if(data.term == "deficiencies 2020"){
        //   data.courses
        // .map((courseCode) => {
        //   const genericCode = courseInstanceMap[courseCode] || courseCode;
        //   const course = allCourses.find((c) => c.code === genericCode);
        //   return course && course.code ? { courseCode: course.code } : null;
        // })
        // .filter(Boolean);
        //   setDeficiencyCourses(prevCourses => {
        //     const newCourses = data.courses.filter(course => 
        //         !prevCourses.some(c => c.code === course) // Avoid duplicates
        //     ).map(course); // Assume 3 credits (modify as needed)
            
        //     return [...prevCourses, ...newCourses];
        //   });
        // }

        if (isExempted) {
          // Extract courses from the exempted item.
          if (data.course && typeof data.course === 'string') {
            parsedExemptedCourses.push(data.course.trim());
          } else if (Array.isArray(data.courses)) {
            data.courses.forEach((course) => {
              if (typeof course === 'string') {
                parsedExemptedCourses.push(course.trim());
              }
            });
          }
        } else {
          // Add every timelineData item—even if courses is empty.
          nonExemptedData.push(data);
        }
      });
    } else {
      if (extendedCredit === null) {
        extendedCredit = false;
      }
      // console.log("eC: " + extendedCredit);
      // No timeline data available; use preset exempted courses.
      if (!extendedCredit) {
        parsedExemptedCourses = [
          'MATH201',
          'MATH203',
          'MATH204',
          'MATH205',
          'MATH206',
          'CHEM205',
          'PHYS204',
          'PHYS205',
        ];
      } else {
        parsedExemptedCourses = ['MATH201', 'MATH206'];
      }
    }

    // Remove duplicates.
    parsedExemptedCourses = [...new Set(parsedExemptedCourses)];

    // --- Step 2. Build the semester map from non-exempted data ---
    const semesterMap = {};
    const semesterNames = new Set();

    nonExemptedData.forEach((data) => {
      let term = '';
      // Default courses to an empty array if not provided.
      let courses = Array.isArray(data.courses)
        ? data.courses
          .map((course) => (typeof course === 'string' ? course.trim() : ''))
          .filter(Boolean)
        : [];

      if (data.term && typeof data.term === 'string') {
        term = data.term;
        // For old format, also check for a single course.
        if (data.course && typeof data.course === 'string') {
          courses.push(data.course.trim());
        }
      } else if (data.season && data.year) {
        let formattedYear = data.year;
        term =
          data.season.trim().toLowerCase() === 'exempted'
            ? 'Exempted'
            : `${data.season} ${data.year}`;
      }

      if (term) {
        // Even if courses is empty, create the semester.
        if (!semesterMap[term]) {
          semesterMap[term] = [];
        }
        semesterMap[term].push(...courses);
        semesterNames.add(term);
      }
    });

    // If a startingSemester is provided, generate missing empty semesters.
    if (startingSemester) {
      const generatedSemesters = generateFourYearSemesters(startingSemester);
      generatedSemesters.forEach((sem) => {
        if (!semesterNames.has(sem)) {
          semesterNames.add(sem);
          semesterMap[sem] = []; // This semester remains empty.
        }
      });
    }

    // --- Step 3. Insert the parsed exempted courses as a dedicated "Exempted" term ---
    if (parsedExemptedCourses.length > 0) {
      const exemptedKey = 'Exempted';
      semesterNames.add(exemptedKey);
      if (!semesterMap[exemptedKey]) {
        semesterMap[exemptedKey] = [];
      }
      parsedExemptedCourses.forEach((courseCode) => {
        if (!semesterMap[exemptedKey].includes(courseCode)) {
          semesterMap[exemptedKey].push(courseCode);
        }
      });
    }

    // --- Step 4. Sort the semesters ---
    const sortedSemesters = Array.from(semesterNames).sort((a, b) => {
      if (a.trim().toLowerCase() === 'exempted') return -1;
      if (b.trim().toLowerCase() === 'exempted') return 1;
      const order = { Winter: 1, Summer: 2, Fall: 3, Fall_Winter: 4 };
      const [seasonA, yearA] = a.split(' ');
      const [seasonB, yearB] = b.split(' ');
      if (yearA !== yearB) {
        return parseInt(yearA, 10) - parseInt(yearB, 10);
      }
      return order[seasonA] - order[seasonB];
    });

    // --- Step 5. Update state ---
    setSemesters(
      sortedSemesters.map((term) => {
        const [season, year] = term.split(' ');

        let displayYear = year;
        if (season === 'Fall/Winter') {
          displayYear = `${year}-${(parseInt(year, 10) + 1) % 100}`;
        }
        return {
          id: term,
          name: `${season} ${displayYear}`,
        };
      }),
    );
    setSemesterCourses(() => {
      const newSemesterCourses = {};
      let newUniqueCounter = uniqueIdCounter; // start from current counter
      const newCourseInstanceMap = { ...courseInstanceMap };
      sortedSemesters.forEach((term) => {
        // Get the generic course codes from the semesterMap:
        const genericCodes = semesterMap[term] || [];
        // If duplicates exist, you can filter them out (each course should only appear once per semester)
        const uniqueGenericCodes = Array.from(new Set(genericCodes));
        newSemesterCourses[term] = uniqueGenericCodes.map((code) => {
          const uniqueId = `${code}-${newUniqueCounter}`;
          newUniqueCounter++;
          newCourseInstanceMap[uniqueId] = code;
          return uniqueId;
        });
      })
      setUniqueIdCounter(newUniqueCounter);
      setCourseInstanceMap(newCourseInstanceMap);
      return newSemesterCourses;
    });
    // console.log('Building semesterMap from timelineData:', timelineData);
    // console.log('Resulting semesterMap:', semesterMap);


  }, [timelineData, coursePools, extendedCredit, startingSemester]);

  useEffect(() => {
    const handleResize = () => {
      setIsDesktop(window.innerWidth > 767);
      if (window.innerWidth > 999) {
        setAddButtonText('+ Add Semester');
      } else {
        setAddButtonText('+');
      }
    };
    window.addEventListener('resize', handleResize);
    return () => window.removeEventListener('resize', handleResize);
  }, []);

  useEffect(() => {
    if (!isDesktop) {
      setShowCourseList(false);
      setShowCourseDescription(false);
    }
  }, [isDesktop]);

  const [shakingSemesterId, setShakingSemesterId] = useState(null);

  // ---------------- ADD / REMOVE Semesters ----------------
  const SEASON_ORDER = {
    Winter: 1,
    Summer: 2,
    Fall: 3,
    Fall_Winter: 4,
  };

  function compareSemesters(a, b) {
    // a.name might be "Fall 2026" => [ "Fall", "2026" ]
    const [seasonA, yearA] = a.name.split(' ');
    const [seasonB, yearB] = b.name.split(' ');

    // Convert year from string to number
    const yearNumA = parseInt(yearA, 10);
    const yearNumB = parseInt(yearB, 10);

    // First compare the numeric year
    if (yearNumA !== yearNumB) {
      return yearNumA - yearNumB;
    }
    // If same year, compare season order
    return SEASON_ORDER[seasonA] - SEASON_ORDER[seasonB];
  }

  const handleAddSemester = () => {
    let formattedYear = selectedYear;
    let displayYear = selectedYear; // This will store YYYY-YY for name

    if (
      selectedSeason === 'Fall/Winter' &&
      !String(selectedYear).includes('-')
    ) {
      const startYear = parseInt(selectedYear, 10);
      displayYear = `${startYear}-${(startYear + 1) % 100}`;
    }

    const id = `${selectedSeason} ${selectedYear}`;
    const name = `${selectedSeason} ${displayYear}`;

    // Prevent duplicates
    if (semesters.some((sem) => sem.id === id)) {
      alert(`Semester ${name} is already added.`);
      return;
    }

    setHasUnsavedChanges(true);

    // 1) Add the new semester to the "semesters" array, then sort
    setSemesters((prev) => {
      const newSemesters = [...prev, { id, name }];
      newSemesters.sort(compareSemesters);
      return newSemesters;
    });

    setSemesterCourses((prev) => {
      if (!prev[id]) {
        return { ...prev, [id]: [] };
      }
      return prev;
    });

    setIsModalOpen(false);
  };

  const handleRemoveSemester = (semesterId) => {
    setSemesters((prev) => prev.filter((s) => s.id !== semesterId));
    setSemesterCourses((prev) => {
      const updated = { ...prev };
      delete updated[semesterId];
      setHasUnsavedChanges(true);
      return updated;
    });
  };

  // ----------------------------------------------------------------------
  const isCourseAssigned = (courseCode) => {
    for (const semesterId in semesterCourses) {
      // Skip the "courseList" container
      if (semesterId === 'courseList') continue;

      // For each instanceId, retrieve its base code from courseInstanceMap
      const alreadyAssigned = semesterCourses[semesterId].some((instanceId) => {
        const baseCode = courseInstanceMap[instanceId] || instanceId;
        return baseCode === courseCode;
      });

      if (alreadyAssigned) {
        console.log('Course already assigned:', courseCode);
        return true;
      }
    }
    return false;
  };

  // Returns true if the course’s offeredIn data (array or string)
  // includes the semester term (e.g. "Fall", "Winter", "Summer") – case-insensitive.
  const isCourseOfferedInSemester = (course, semesterId) => {
    // Extract the term from the semesterId (assumes format like "Fall 2025")
    const semesterTerm = semesterId.split(" ")[0].toLowerCase();

    if (Array.isArray(course.offeredIn) && course.offeredIn.length > 0) {
      // Normalize terms to lowercase before checking.
      const offeredTerms = course.offeredIn.map(term => term.toLowerCase());
      return offeredTerms.includes(semesterTerm);
    }

    if (typeof course.offeredIn === "string" && course.offeredIn.trim() !== "") {
      // If offeredIn is a comma-separated string.
      const offeredTerms = course.offeredIn.split(",").map(term => term.trim().toLowerCase());
      return offeredTerms.includes(semesterTerm);
    }

    // If there is no offering information, we assume the course is not offered in any term.
    return false;
  };



  const handleDragStart = (event) => {
    setReturning(false);
    const internalId = String(event.active.id);
    let genericCode;
    if (internalId.startsWith("source-")) {
      genericCode = internalId.replace("source-", "");
    } else {
      genericCode = courseInstanceMap[internalId] || internalId;
    }
    const course = allCourses.find((c) => c.code === genericCode) || deficiencyCourses.find((c) => c.code === genericCode);    ;
    if (course) {
      setSelectedCourse(course);
    }
    setActiveId(internalId);
  };

  const findSemesterIdByCourseCode = (courseCode, semesters) => {
    for (const semesterId in semesters) {
      if (semesters[semesterId].includes(courseCode)) {
        return semesterId;
      }
    }
    return null;
  };

  const shakeSemester = (semId) => {
    setShakingSemesterId(semId);
    setTimeout(() => {
      setShakingSemesterId(null);
    }, 2000);
  };

  const handleDragEnd = (event) => {
    const { active, over } = event;
    const uniqueId = String(active.id); // courseCode
    const sourceContainer = active.data.current.containerId;
    let draggedId = uniqueId; // initially, this is the generic course code if from courseList
    const draggedGeneric = active.data.current.courseCode;

    // Check if course is from deficiency list
    const isFromDeficiencyList = sourceContainer === "deficiencyList";

    // If dragged from the course list, generate a new unique instance ID
    if (sourceContainer === 'courseList'|| isFromDeficiencyList) {
      const newUniqueId = `${draggedGeneric}-${uniqueIdCounter}`;
      setUniqueIdCounter((prev) => prev + 1);
      // Update the mapping so that the unique id points to the generic course code
      setCourseInstanceMap((prev) => ({
        ...prev,
        [newUniqueId]: active.data.current.courseCode,
      }));

      draggedId = newUniqueId;
    }

    if (!over) {
      setActiveId(null);
      document.querySelector('.semesters')?.classList.remove('no-scroll');
      return;
    }


    setSemesterCourses((prevSemesters) => {
      setHasUnsavedChanges(true);
      const updatedSemesters = { ...prevSemesters };
      let overSemesterId, overIndex;

      if (over.data.current?.type === 'semester') {
        overSemesterId = over.data.current.containerId;
        // Ensure the target semester exists.
        if (!updatedSemesters[overSemesterId]) {
          updatedSemesters[overSemesterId] = [];
        }
        const targetCourses = updatedSemesters[overSemesterId];
        const exists = targetCourses.some(
          (code) => (courseInstanceMap[code] || code) === draggedGeneric
        );
        if (exists) return prevSemesters;
        overIndex = targetCourses.length;
      } else if (over.data.current?.type === 'course') {
        overSemesterId = over.data.current.containerId;
        if (!updatedSemesters[overSemesterId]) {
          updatedSemesters[overSemesterId] = [];
        }
        const targetCourses = updatedSemesters[overSemesterId];
        const exists = targetCourses.some(
          (code) => (courseInstanceMap[code] || code) === draggedGeneric
        );
        if (exists) return prevSemesters;
        overIndex = targetCourses.indexOf(over.id);
        if (draggedId === over.id) return prevSemesters; // Dropped onto itself
      } else {
        overSemesterId = findSemesterIdByCourseCode(over.id, updatedSemesters);
        if (!overSemesterId) return prevSemesters;
        if (!updatedSemesters[overSemesterId]) {
          updatedSemesters[overSemesterId] = [];
        }
        const targetCourses = updatedSemesters[overSemesterId];
        const exists = targetCourses.some(
          (code) => (courseInstanceMap[code] || code) === draggedGeneric
        );
        if (exists) return prevSemesters;
        overIndex = targetCourses.indexOf(over.id);
      }

      // Remove the dragged course from its current semester (if present)
      const activeSemesterId = findSemesterIdByCourseCode(draggedId, updatedSemesters);
      if (activeSemesterId) {
        updatedSemesters[activeSemesterId] = updatedSemesters[activeSemesterId].filter(
          (code) => code !== draggedId
        );
      }

      // Ensure the target semester exists before inserting.
      if (overSemesterId && !updatedSemesters[overSemesterId]) {
        updatedSemesters[overSemesterId] = [];
      }

      if (overSemesterId) {
        updatedSemesters[overSemesterId].splice(overIndex, 0, draggedId);
      }

      // Check if we exceed the limit
      const overSemesterObj = semesters.find(
        (s) => s.id === overSemesterId,
      );
      if (!overSemesterObj) return prevSemesters; // safety check

      // Sum up the credits in the new semester
      const thisSemesterCourses = updatedSemesters[overSemesterId];
      let sumCredits = 0;
      for (let cCode of thisSemesterCourses) {
        const genericCode = courseInstanceMap[cCode] || cCode;
        const course = allCourses.find((c) => c.code === genericCode);

        if (course?.credits) {
          sumCredits += course.credits;
        }
      }

      // Compare with max
      const maxAllowed = getMaxCreditsForSemesterName(overSemesterObj.name);

      if (sumCredits > maxAllowed) {
        shakeSemester(overSemesterId);
      }
      return updatedSemesters;
    });


    setActiveId(null);
    document.querySelector('.semesters')?.classList.remove('no-scroll');
  };

  const handleDragCancel = () => {
    setActiveId(null);
    document.querySelector('.semesters')?.classList.remove('no-scroll');
  };

  const handleReturn = (courseCode) => {
    setReturning(true);
    setHasUnsavedChanges(true);

    setSemesterCourses((prevSemesters) => {
      const updatedSemesters = { ...prevSemesters };
      for (const semesterId in updatedSemesters) {
        updatedSemesters[semesterId] = updatedSemesters[semesterId].filter(
          (code) => code !== courseCode,
        );
      }
      return updatedSemesters;
    });
  };

  const handleCourseSelect = (code) => {
    let genericCode = code;
    if (code.startsWith("source-")) {
      genericCode = code.replace("source-", "");
    } else {
      genericCode = courseInstanceMap[code] || code;
    }
    const course = allCourses.find((c) => c.code === genericCode);
    if (course) {
      setSelectedCourse(course);
    }
  };


  const ECP_EXTRA_CREDITS = 30; // Extra credits for ECP students

  // Calculate total credits whenever semesterCourses changes
  useEffect(() => {
    const calculateTotalCredits = () => {
      let unmetPrereqFound = false;

      // Build a map: poolId -> { assigned: number, max: number }
      // assigned is how many credits we've added so far
      // max is parsed from the pool name
      const poolCreditMap = {};

      // Initialize each pool with a max credits limit
      coursePools
      .filter((pool) => !pool.poolName.toLowerCase().includes("option"))
      .forEach((pool) => {
        poolCreditMap[pool.poolId] = {
          assigned: 0,
          max: parseMaxCreditsFromPoolName(pool.poolName),
        };
      });

      // Add remaining courses to the poolCreditMap with no pool-specific maximum
      remainingCourses.forEach((course) => {
        const poolId = 'remaining'; // A generic pool for remaining courses
        if (!poolCreditMap[poolId]) {
          poolCreditMap[poolId] = {
            assigned: 0,
            max: Infinity, // No max limit for remaining courses
          };
        }
      });

      const lastOccurrence = {};
      semesters.forEach((sem, index) => {
        if (sem.id.toLowerCase() === 'exempted') return;
        const courseInstances = semesterCourses[sem.id] || [];
        courseInstances.forEach((instanceId) => {
          const genericCode = courseInstanceMap[instanceId] || instanceId;
          // Always override, so the last (largest index) is stored.
          lastOccurrence[genericCode] = index;
        });
      });

      // Go through each semester (EXCEPT 'Exempted') and sum assigned credits
      for (const semesterId in semesterCourses) {
        if (semesterId.toLowerCase() === 'exempted') {
          // Skip counting courses in 'Exempted'
          continue;
        }

        const courseCodes = semesterCourses[semesterId];
        const currentSemesterIndex = semesters.findIndex(
          (s) => s.id === semesterId,
        );

        courseCodes.forEach((instanceId) => {
          const genericCode = courseInstanceMap[instanceId] || instanceId;
          if (currentSemesterIndex !== lastOccurrence[genericCode]) {
            return; // Skip if not the last occurrence
          }

          // Find which pool this course belongs to
          let pool = coursePools.find((p) =>
            p.courses.some((c) => c.code === genericCode),
          );

          // If not in coursePools, check if it belongs to remainingCourses
          if (!pool) {
            pool = { poolId: 'remaining', courses: remainingCourses }; // Use the remaining pool
          }

          if (!pool) return; // course not found in any pool (shouldn't happen, but just in case)

          // Find the actual course object
          const course = pool.courses.find((c) => c.code === genericCode);
          if (!course) return;

          // Check prerequisites
          const prerequisitesMet = arePrerequisitesMet(
            genericCode,
            currentSemesterIndex,
          );
          if (!prerequisitesMet) {
            unmetPrereqFound = true;
            return;
          }

          // Add credits to the pool’s assigned sum, up to the pool’s max
          const poolData = poolCreditMap[pool.poolId];
          const newSum = poolData.assigned + (course.credits || 0);
          poolData.assigned = Math.min(poolData.max, newSum);
        });
      }

      // Sum up the assigned credits from all pools
      const total = Object.values(poolCreditMap).reduce(
        (sum, poolData) => sum + poolData.assigned,
        0,
      );

      setTotalCredits(total);
      setHasUnmetPrerequisites(unmetPrereqFound);
    };

    calculateTotalCredits();
  }, [semesterCourses, semesters, coursePools, deficiencyCredits]);

  const addDeficiencyCourse = (course) => {
    setDeficiencyCourses((prev) => {
      if (prev.some((c) => c.code === course.code)) {
        alert("Course already added to deficiencies!");
        return prev;
      }
      return [...prev, course];
    });
  
    setDeficiencyCredits((prev) => prev + (course.credits || 0));
  };

  const removeDeficiencyCourse = (course) => {
    setDeficiencyCourses((prev) => prev.filter((c) => c.code !== course.code));
    setDeficiencyCredits((prev) => prev - (course.credits || 0));
  };
  
  

  // Function to check if prerequisites and corequisites are met
  const arePrerequisitesMet = (courseCode, currentSemesterIndex) => {
    const genericCode = courseInstanceMap[courseCode] || courseCode;
    const course = allCourses.find((c) => c.code === genericCode);

    if (!course || !course.requisites || course.requisites.length === 0) {
      return true;
    }

    // Separate prerequisites and corequisites
    const prerequisites = course.requisites.filter(
      (r) => r.type.toLowerCase() === 'pre'
    );
    const corequisites = course.requisites.filter(
      (r) => r.type.toLowerCase() === 'co'
    );

    // Collect courses from all previous semesters
    const completedCourses = [];
    for (let i = 0; i < currentSemesterIndex; i++) {
      const semesterId = semesters[i]?.id;
      const coursesInSemester = semesterCourses[semesterId] || [];
      coursesInSemester.forEach((instanceId) => {
        const generic = courseInstanceMap[instanceId] || instanceId;
        completedCourses.push(generic);
      });
    }

    // Check prerequisites against completed courses only
    const prereqMet = prerequisites.every((prereq) => {
      if (prereq.group_id) {
        // For grouped prerequisites, at least one in the group must be completed.
        const group = prerequisites.filter(
          (p) => p.group_id === prereq.group_id
        );
        return group.some((p) => completedCourses.includes(p.code2));
      } else {
        return completedCourses.includes(prereq.code2);
      }
    });

    // For corequisites, check courses from previous semesters and current semester
    const currentSemesterId = semesters[currentSemesterIndex]?.id;
    const currentCourses = (semesterCourses[currentSemesterId] || []).map(
      (instanceId) => courseInstanceMap[instanceId] || instanceId
    );
    const availableCourses = [...completedCourses, ...currentCourses];

    const coreqMet = corequisites.every((coreq) => {
      if (coreq.group_id) {
        const group = corequisites.filter((c) => c.group_id === coreq.group_id);
        return group.some((c) => availableCourses.includes(c.code2));
      } else {
        return availableCourses.includes(coreq.code2);
      }
    });

    return prereqMet && coreqMet;
  };


  // The Gina Cody School of Engineering and Computer Science at Concordia University has the following credit limits for full-time students:
  // limit is 14 summer; Fall Winter 15.
  function getMaxCreditsForSemesterName(semesterName) {
    if (semesterName.toLowerCase().includes('summer')) {
      return 15;
    }
    return 19;
  }

  function parseMaxCreditsFromPoolName(poolName) {
    // Regex to find e.g. "(47.5 credits)"
    const match = poolName.match(/\(([\d.]+)\s*credits?\)/i);
    if (match) {
      return parseFloat(match[1]); // 47.5
    }
    return Infinity; // fallback if we can't parse a number
  }

  //   // Optionally log the data for debugging purposes
  //   //console.log('Saved Timeline:', timelineData);
  // };
  const confirmSaveTimeline = async (tName) => {
    // Ensure required values are provided
    if (!tName.trim()) {
      alert('Timeline name is required!');
      return;
    }
    if (!user || !user.id) {
      alert('User must be logged in!');
      navigate('/signin');
      return;
    }
    if (!degree_Id) {
      alert('Degree ID is missing!');
      return;
    }
  
    setTimelineName(tName);
  
    // Build final timeline data from all semesters.
    const finalTimelineData = [];
    const exempted_courses = [];
  
    semesters.forEach((semester) => {
      const [season, year = '2020'] = semester.name.split(' ');
  
      if (
        semester.id.trim().toLowerCase() === 'exempted' ||
        semester.id.trim().toLowerCase() === 'transfered courses'
      ) {
        (semesterCourses[semester.id] || []).forEach((courseCode) => {
          const genericCode = courseInstanceMap[courseCode] || courseCode;
          const course = allCourses.find((c) => c.code === genericCode);
          if (course && course.code) {
            exempted_courses.push(course.code);
          } else {
            console.warn(`Course not found or missing code for: ${courseCode}`);
          }
        });
      }
  
      const coursesForSemester = (semesterCourses[semester.id] || [])
        .map((courseCode) => {
          const genericCode = courseInstanceMap[courseCode] || courseCode;
          const course = allCourses.find((c) => c.code === genericCode);
          return course && course.code ? { courseCode: course.code } : null;
        })
        .filter(Boolean);
  
      const yearInt = isNaN(parseInt(year, 10)) ? 2020 : parseInt(year, 10);
      finalTimelineData.push({ season, year: yearInt, courses: coursesForSemester });
    });
<<<<<<< HEAD

    const deficiencyCoursescode = deficiencyCourses
        .map((courseCode) => {
          const genericCode = courseInstanceMap[courseCode.code] || courseCode.code;
          const course = allCourses.find((c) => c.code === genericCode);
          return course && course.code ? { courseCode: course.code } : null;
        })
        .filter(Boolean);
    console.log(deficiencyCoursescode);
    if(deficiencyCourses.length > 0){
      finalTimelineData.push({
        season: 'deficiencies',
        year: 2020,
        courses: deficiencyCoursescode,
      });
    }

=======
  
>>>>>>> c43c5ef8
    if (finalTimelineData.length === 0 && exempted_courses.length === 0) {
      alert('No valid data to save.');
      setHasUnsavedChanges(false);
      return;
    }
  
    // Build the payload for the timeline.
    const userTimeline = [
      {
        user_id: user.id,
        name: tName,
        items: finalTimelineData.map((item) => ({
          season: item.season,
          year: item.year,
          courses: item.courses.map((course) => course.courseCode),
        })),
        isExtendedCredit: extendedCredit || false,
      },
    ];
  
    // Debug: log the payload
    console.log('Saving timeline with payload:', {
      user_id: user.id,
      name: tName,
      items: userTimeline[0].items,
      degree_id: degree_Id,
      isExtendedCredit: extendedCredit || false,
    });
  
    const user_id = userTimeline[0].user_id;
    const timelineNameToSend = userTimeline[0].name;
    const items = userTimeline[0].items;
    const isExtended = userTimeline[0].isExtendedCredit;
    const degreeId = degree_Id;
  
    // Save Exempted Courses (if needed)
    try {
      const responseExemptions = await fetch(
        `${process.env.REACT_APP_SERVER}/exemption/create`,
        {
          method: 'POST',
          headers: { 'Content-Type': 'application/json' },
          body: JSON.stringify({ coursecodes: exempted_courses, user_id }),
        }
      );
      const dataExemptions = await responseExemptions.json();
      if (!responseExemptions.ok) {
        alert('Error saving Exempted Courses: ' + (dataExemptions.message || ''));
      }
    } catch (error) {
      Sentry.captureException(error);
      console.error('Error saving Exempted Courses:', error);
      alert('An error occurred while saving your timeline.');
    }
  
    // Save the complete timeline.
    try {
      const responseTimeline = await fetch(
        `${process.env.REACT_APP_SERVER}/timeline/save`,
        {
          method: 'POST',
          headers: { 'Content-Type': 'application/json' },
          body: JSON.stringify({
            timeline: {
              user_id,
              name: timelineNameToSend,
              items,
              degree_id: degree_Id,
<<<<<<< HEAD
              isExtendedCredit,
=======
              isExtendedCredit: isExtended,
>>>>>>> c43c5ef8
            },
          }),
        }
      );
      const dataTimeline = await responseTimeline.json();
      if (responseTimeline.ok) {
        alert('Timeline saved successfully!');
        setHasUnsavedChanges(false);
        setShowSaveModal(false);
        setTimeout(() => {
          navigate('/user');
        }, 250);
      } else {
        alert('Error saving Timeline: ' + (dataTimeline.message || ''));
      }
    } catch (error) {
      Sentry.captureException(error);
      console.error('Error saving timeline:', error);
      alert('An error occurred while saving your timeline.');
    }
  };
  

  // Function to handle mouse move over the scrollable container
  const handleScrollMouseMove = (e) => {
    const wrapper = scrollWrapperRef.current;
    if (!wrapper) return;

    const rect = wrapper.getBoundingClientRect();
    // Calculate x position relative to the container
    const mouseX = e.clientX - rect.left;
    const threshold = 50;
    let direction = 0;

    if (mouseX < threshold) {
      direction = -1;
    } else if (mouseX > rect.width - threshold) {
      direction = 1;
    } else {
      direction = 0;
    }

    if (direction !== 0) {
      wrapper.classList.add('scrolling');
      if (!autoScrollInterval.current) {
        autoScrollInterval.current = setInterval(() => {
          // Adjust the speed
          wrapper.scrollLeft += direction * 15;
        }, 30);
      }
    } else {
      // Remove the visual cue and stop scrolling if mouse is not in the edge zone
      wrapper.classList.remove('scrolling');
      if (autoScrollInterval.current) {
        clearInterval(autoScrollInterval.current);
        autoScrollInterval.current = null;
      }
    }
  };

  const handleScrollMouseLeave = () => {
    const wrapper = scrollWrapperRef.current;
    if (!wrapper) return;
    wrapper.classList.remove('scrolling');
    if (autoScrollInterval.current) {
      clearInterval(autoScrollInterval.current);
      autoScrollInterval.current = null;
    }
  };

  const exportTimelineToPDF = () => {
    const input = document.querySelector('.timeline-middle-section');
    const scrollWrapper = document.querySelector('.timeline-scroll-wrapper');
    const addSemesterButton = document.querySelector('.add-semester-button');
    const deleteButtons = input.querySelectorAll('.remove-semester-btn, .remove-course-btn');

    if (!input || !scrollWrapper) {
      alert('Timeline section not found');
      return;
    }

    // Backup original styles
    const originalHeight = input.style.height;
    const originalOverflow = input.style.overflow;
    const originalScrollHeight = scrollWrapper.style.height;
    const originalWrapperOverflow = scrollWrapper.style.overflow;
    const originalButtonDisplay = addSemesterButton?.style.display;

    // Hide the add semester button
    if (addSemesterButton) {
      addSemesterButton.style.display = 'none';
    }

    // Hide delete buttons in semesters
    deleteButtons.forEach((btn) => {
      btn.style.display = 'none';
    });

    // Temporarily force full height for PDF capture
    const originalScrollLeft = scrollWrapper.scrollLeft;
    const originalScrollTop = scrollWrapper.scrollTop;

    input.style.height = 'auto';
    input.style.overflow = 'visible';
    scrollWrapper.style.height = 'auto';
    scrollWrapper.style.overflow = 'visible';

    // Expand the wrapper to full scrollable width & height
    const fullWidth = scrollWrapper.scrollWidth;
    const fullHeight = scrollWrapper.scrollHeight;

    html2canvas(scrollWrapper, {
      scale: 2,
      useCORS: true,
      width: fullWidth,
      height: fullHeight,
      windowWidth: fullWidth,
      windowHeight: fullHeight,
    })
      .then(canvas => {
        const imgData = canvas.toDataURL('image/png');
        const pdfWidth = canvas.width;
        const pdfHeight = canvas.height;

        const pdf = new jsPDF('l', 'px', [pdfWidth, pdfHeight]);
        pdf.addImage(imgData, 'PNG', 0, 0, pdfWidth, pdfHeight);
        pdf.save('timeline.pdf');
      })
      .catch(error => {
        console.error('Error generating PDF:', error);
        alert('Failed to generate PDF.');
      })
      .finally(() => {
        // Restore original styles
        input.style.height = originalHeight;
        input.style.overflow = originalOverflow;
        scrollWrapper.style.height = originalScrollHeight;
        scrollWrapper.style.overflow = originalWrapperOverflow;
        scrollWrapper.scrollLeft = originalScrollLeft;
        scrollWrapper.scrollTop = originalScrollTop;

        if (addSemesterButton) addSemesterButton.style.display = originalButtonDisplay;
        deleteButtons.forEach(btn => (btn.style.display = ''));
      });
  };
  ;
  ;



  // ----------------------------------------------------------------------------------------------------------------------
  return (
    <motion.div
      initial={{ opacity: 0 }}
      animate={{ opacity: 1 }}
      exit={{ opacity: 0 }}
      transition={{ duration: 0.7 }}
    >
      <DndContext
        sensors={sensors}
        collisionDetection={closestCorners}
        onDragStart={handleDragStart}
        onDragEnd={handleDragEnd}
        onDragCancel={handleDragCancel}
      >
        {/* We blur the background content when modal is open */}
        <div className={`timeline-container ${isModalOpen ? 'blurred' : ''}`}>
          {/* Loading and Error States */}
          {loading && (
            <div className="loading-container">
              <p>Loading courses...</p>
            </div>
          )}

          {error && (
            <div className="error-container">
              <p>Error: {error}</p>
            </div>
          )}

          {!loading && !error && (
            <>
              {/* Total Credits Display */}
              <div className="credits-display">
                <h4>
                  Total Credits Earned: {totalCredits} /{' '}
                  {credits_Required + deficiencyCredits}
                </h4>
                <div className="timeline-buttons-container">
                  <button
                    className="save-timeline-button"
                    onClick={() =>
                      timelineName
                        ? confirmSaveTimeline(timelineName)
                        : setShowSaveModal(true)
                    }
                  >
                    Save Timeline
                  </button>
                  <button className="download-timeline-button" onClick={exportTimelineToPDF}>
                    <img src={downloadIcon} alt="Download Icon" className="download-icon" />
                    Download
                  </button>
                  <button
                    className="add-deficiencies-button"
                    onClick={() => setShowDeficiencyModal(true)}
                  >
                    Add Deficiencies
                  </button>
                </div>
              </div>

              <div className="timeline-page">
                <Droppable
                  className="courses-with-button"
                  id="courses-with-button"
                >
                  <div
                    className={`timeline-left-bar ${showCourseList ? '' : 'hidden'}`}
                  >
                    {showCourseList && (
                      <div>
                        <h4 className='mt-1'>Course List</h4>
                        {/* Search input field */}
                        <input
                          type="text"
                          placeholder="Search courses..."
                          value={searchQuery}
                          onChange={(e) => setSearchQuery(e.target.value)}
                          className="course-search-input"
                        />

                        <div className="course-list-container-timeline">
                          <Droppable
                            id="courseList"
                            className="course-list"
                            style={{ color: 'red' }}
                          >
                            <Accordion>
                              {coursePools.map((coursePool) => {
                                // Determine if any course in this pool matches the search query.
                                const poolMatches =
                                  searchQuery.trim() === '' ||
                                  coursePool.courses.some((course) =>
                                    course.code
                                      .toLowerCase()
                                      .includes(searchQuery.toLowerCase()),
                                  );
                                return (
                                  <Accordion.Item
                                    eventKey={coursePool.poolName}
                                    key={coursePool.poolId}
                                    className={
                                      searchQuery.trim() !== '' && !poolMatches
                                        ? 'hidden-accordion'
                                        : ''
                                    }
                                  >
                                    <Accordion.Header>
                                      {coursePool.poolName}
                                    </Accordion.Header>
                                    <Accordion.Body>
                                      <Container>
                                        {coursePool.courses.map((course) => {
                                          const courseMatches =
                                            searchQuery.trim() === '' ||
                                            course.code
                                              .toLowerCase()
                                              .includes(
                                                searchQuery.toLowerCase(),
                                              );
                                          return (
                                            <DraggableCourse
                                              key={`source-${course.code}`}
                                              internalId={`source-${course.code}`}
                                              courseCode={course.code}
                                              title={course.code}
                                              disabled={false}
                                              isReturning={returning}
                                              isSelected={
                                                selectedCourse?.code ===
                                                course.code
                                              }
                                              onSelect={handleCourseSelect}
                                              containerId="courseList"
                                              isInTimeline={isCourseAssigned(course.code)}
                                              className={
                                                !courseMatches
                                                  ? 'hidden-course'
                                                  : ''
                                              }
                                            />
                                          );
                                        })}
                                      </Container>
                                    </Accordion.Body>
                                  </Accordion.Item>
                                );
                              })}
                              {/* Similarly, for the Remaining Courses Accordion */}
                              <Accordion.Item
                                eventKey="remaining-courses"
                                key="remaining-courses"
                                className={
                                  searchQuery.trim() !== '' &&
                                    !remainingCourses.some((course) =>
                                      course.code
                                        .toLowerCase()
                                        .includes(searchQuery.toLowerCase()),
                                    )
                                    ? 'hidden-accordion'
                                    : ''
                                }
                              >
                                <Accordion.Header>
                                  Remaining Courses
                                </Accordion.Header>
                                <Accordion.Body>
                                  <Container>
                                    {remainingCourses.map((course) => {
                                      const courseMatches =
                                        searchQuery.trim() === '' ||
                                        course.code
                                          .toLowerCase()
                                          .includes(searchQuery.toLowerCase());
                                      return (
                                        <DraggableCourse
                                          key={`source-${course.code}`}
                                          internalId={`source-${course.code}`}
                                          courseCode={course.code}
                                          title={course.code}
                                          disabled={isCourseAssigned(course.code)}
                                          isReturning={returning}
                                          isSelected={selectedCourse?.code === course.code}
                                          onSelect={handleCourseSelect}
                                          containerId="courseList"
                                          isInTimeline={isCourseAssigned(course.code)}
                                          className={!courseMatches ? 'hidden-course' : ''}
                                        />

                                      );
                                    })}
                                  </Container>
                                </Accordion.Body>
                              </Accordion.Item>
                              <Accordion.Item eventKey="deficiencies">
                                <Accordion.Header>Deficiency Courses</Accordion.Header>
                                <Accordion.Body>
                                <Container>
                                    {deficiencyCourses.map((course) => (
                                        <div key={`source-${course.code}`} className={`course-item`}>
                                          <DraggableCourse 
                                            internalId={`source-${course.code}`}
                                            courseCode={course.code}
                                            title={course.code}
                                            disabled={isCourseAssigned(course.code)}
                                            isReturning={returning}
                                            isSelected={selectedCourse?.code === course.code}
                                            onSelect={handleCourseSelect}
                                            containerId="deficiencyList"
                                            isInTimeline={isCourseAssigned(course.code)}
                                          />
                                          <button
                                            className="remove-course-btn"
                                            onClick={() => removeDeficiencyCourse(course)}
                                          >
                                            ❌
                                          </button>
                                        </div>
                                      ))}
                                  </Container>
                                </Accordion.Body>
                              </Accordion.Item>
                            </Accordion>
                          </Droppable>
                        </div>
                      </div>
                    )}
                  </div>

                  <button
                    className="left-toggle-button"
                    onClick={toggleCourseList}
                  >
                    {showCourseList ? '◀' : '▶'}
                  </button>
                </Droppable>

                <div className="timeline-middle-section">
                  <div className="timeline-header">
                    <div className="timeline-title">
                      {timelineName && timelineName !== 'null' ? (
                        <h2>{timelineName}</h2>
                      ) : (
                        <h2>My Timeline</h2>
                      )}
                    </div>
                    <button
                      className="add-semester-button"
                      onClick={() => setIsModalOpen(true)}
                    >
                      {addButtonText}
                    </button>
                  </div>

                  <div
                    className="timeline-scroll-wrapper"
                    ref={scrollWrapperRef}
                    onMouseMove={handleScrollMouseMove}
                    onMouseLeave={handleScrollMouseLeave}
                    onWheel={(e) => {
                      e.preventDefault();
                      e.currentTarget.scrollLeft += e.deltaY;
                    }}
                  >
                    <div className="semesters">
                      {semesters.map((semester, index) => {
                        // 1) Calculate total credits for this semester
                        const isExempted = semester.id
                          .trim()
                          .toLowerCase()
                          .startsWith('exempted');

                        const sumCredits = semesterCourses[semester.id]
                          .map((cCode) => {
                            // Look for the course in both coursePools and remainingCourses
                            const courseInPool = coursePools
                              .flatMap((pool) => pool.courses)
                              .find((c) => c.code === cCode);

                            // If course is not in coursePools, check in remainingCourses
                            const courseInRemaining = remainingCourses.find(
                              (c) => c.code === cCode,
                            );

                            // Choose the course found in either pool or remaining courses
                            const course = courseInPool || courseInRemaining;

                            return course ? course.credits : 0; // Return the course's credits or 0 if not found
                          })
                          .reduce((sum, c) => sum + c, 0);

                        // 2) Compare to max limit
                        const maxAllowed = getMaxCreditsForSemesterName(
                          semester.name,
                        );
                        const isOver = sumCredits > maxAllowed;

                        // 3) “semester-credit” + conditionally add “over-limit-warning”
                        const creditClass = isOver
                          ? 'semester-credit over-limit-warning'
                          : 'semester-credit';

                        return (
                          <div
                            key={semester.id}
                            className={`semester ${isExempted ? 'hidden-accordion' : ''} ${shakingSemesterId === semester.id
                              ? 'exceeding-credit-limit'
                              : ''
                              }`}
                          >
                            <Droppable id={semester.id} color="pink">
                              <h3>{semester.name}</h3>
                              <SortableContext
                                items={semesterCourses[semester.id]}
                                strategy={verticalListSortingStrategy}
                              >
                                {semesterCourses[semester.id].map(
                                  (instanceId) => {
                                    const genericCode = courseInstanceMap[instanceId] || instanceId;
                                    const course = allCourses.find((c) => c.code === genericCode);
                                    if (!course) return null;
                                    const isSelected =
                                      selectedCourse?.code === course.code;
                                    const isDraggingFromSemester =
                                      activeId === instanceId;

                                    // Check if prerequisites are met
                                    const prerequisitesMet =
                                      arePrerequisitesMet(course.code, index);

                                    const offeredCheck = isCourseOfferedInSemester(course, semester.name);


                                    return (
                                      <SortableCourse
                                        key={instanceId}
                                        internalId={instanceId}
                                        courseCode={allCourses.find((c) => c.code === (courseInstanceMap[instanceId] || instanceId)).code}
                                        title={course.code}
                                        disabled={false}
                                        isSelected={isSelected}
                                        isDraggingFromSemester={
                                          isDraggingFromSemester
                                        }
                                        onSelect={handleCourseSelect}
                                        containerId={semester.id}
                                        prerequisitesMet={prerequisitesMet} // Pass the prop
                                        isOffered={offeredCheck}
                                        removeButton={
                                          <button
                                            className={`remove-course-btn ${isSelected ? 'selected' : ''}`}
                                            onClick={() =>
                                              handleReturn(instanceId)
                                            }
                                          >
                                            <svg
                                              width="25"
                                              height="20"
                                              viewBox="0 0 30 24"
                                              fill="red"
                                              xmlns="http://www.w3.org/2000/svg"
                                            >{isSelected ? <rect x="2" y="11" width="22" height="4" fill="#912338" /> : <rect
                                              x="2"
                                              y="11"
                                              width="22"
                                              height="4"
                                              fill="white"
                                            />}

                                            </svg>
                                          </button>
                                        }
                                      />
                                    );
                                  },
                                )}
                              </SortableContext>

                              <div className="semester-footer">
                                <div className={creditClass}>
                                  Total Credit: {sumCredits}{' '}
                                  {isOver && (
                                    <span>
                                      <br /> Over the credit limit {maxAllowed}
                                    </span>
                                  )}
                                </div>

                                <button
                                  className="remove-semester-btn"
                                  onClick={() =>
                                    handleRemoveSemester(semester.id)
                                  }
                                >
                                  <svg
                                    width="1.2em"
                                    height="1.2em"
                                    viewBox="0 0 24 24"
                                    fill="none"
                                    stroke="currentColor"
                                    strokeWidth="2"
                                    strokeLinecap="round"
                                    strokeLinejoin="round"
                                  >
                                    <polyline points="3 6 5 6 21 6" />
                                    <path
                                      d="M19 6l-1.21 14.06A2 2 0 0 1 15.8 22H8.2a2 2 0 0 1-1.99-1.94L5 6m3 0V4a2 2 0 0 1 2-2h2
                                   a2 2 0 0 1 2 2v2"
                                    />
                                    <line x1="10" y1="11" x2="10" y2="17" />
                                    <line x1="14" y1="11" x2="14" y2="17" />
                                  </svg>
                                </button>
                              </div>
                            </Droppable>
                          </div>
                        );
                      })}
                    </div>
                  </div>
                </div>

                <div className="description-and-button">
                  <button
                    className="right-toggle-button"
                    onClick={toggleCourseDescription}
                  >
                    {showCourseDescription ? '▶' : '◀'}
                  </button>
                  <div
                    className={`description-section ${showCourseDescription ? '' : 'hidden'}`}
                  >
                    {selectedCourse ? (
                      <div>
                        <h5><strong>{selectedCourse.title}</strong></h5>
                        <div><strong>Credits: </strong>{selectedCourse.credits}</div>
                        <p></p>


                        <div>
                          <strong>Offered In: </strong>
                          <p>
                            {Array.isArray(selectedCourse.offeredIn)
                              ? selectedCourse.offeredIn.length > 0
                                ? selectedCourse.offeredIn.join(', ')
                                : <i>None</i>
                              : typeof selectedCourse.offeredIn === 'string' && selectedCourse.offeredIn.trim()
                                ? selectedCourse.offeredIn
                                : <i>None</i>
                            }
                          </p>
                        </div>


                        {selectedCourse.requisites && (
                          <div>
                            {/* Display Prerequisites */}
                            {selectedCourse.requisites.filter(r => r.type.toLowerCase() === 'pre').length > 0 && (
                              <>
                                <strong>Prerequisites:</strong>
                                <ul>
                                  {(() => {
                                    const preGrouped = {};
                                    const preNonGrouped = [];
                                    selectedCourse.requisites
                                      .filter(r => r.type.toLowerCase() === 'pre')
                                      .forEach(r => {
                                        if (r.group_id) {
                                          if (!preGrouped[r.group_id]) {
                                            preGrouped[r.group_id] = [];
                                          }
                                          preGrouped[r.group_id].push(r.code2);
                                        } else {
                                          preNonGrouped.push(r.code2);
                                        }
                                      });
                                    return [
                                      ...Object.entries(preGrouped).map(([groupId, codes]) => (
                                        <li key={groupId}>{codes.join(' or ')}</li>
                                      )),
                                      ...preNonGrouped.map((code, i) => <li key={`pre-${i}`}>{code}</li>)
                                    ];
                                  })()}
                                </ul>
                              </>
                            )}

                            {/* Display Corequisites */}
                            {selectedCourse.requisites.filter(r => r.type.toLowerCase() === 'co').length > 0 && (
                              <>
                                <strong>Corequisites:</strong>
                                <ul>
                                  {(() => {
                                    const coGrouped = {};
                                    const coNonGrouped = [];
                                    selectedCourse.requisites
                                      .filter(r => r.type.toLowerCase() === 'co')
                                      .forEach(r => {
                                        if (r.group_id) {
                                          if (!coGrouped[r.group_id]) {
                                            coGrouped[r.group_id] = [];
                                          }
                                          coGrouped[r.group_id].push(r.code2);
                                        } else {
                                          coNonGrouped.push(r.code2);
                                        }
                                      });
                                    return [
                                      ...Object.entries(coGrouped).map(([groupId, codes]) => (
                                        <li key={groupId}>{codes.join(' or ')}</li>
                                      )),
                                      ...coNonGrouped.map((code, i) => <li key={`co-${i}`}>{code}</li>)
                                    ];
                                  })()}
                                </ul>
                              </>
                            )}

                            {selectedCourse.requisites.length === 0 && (
                              <>
                                <p><i>No Requisites</i></p>
                              </>
                            )}
                          </div>
                        )}
                        <p>
                          <CourseSectionButton
                            title={selectedCourse.title}
                            hidden={showCourseDescription}
                          />
                        </p>
                        <strong>Description:</strong>
                        <p data-testid="course-description">
                          {selectedCourse.description}
                        </p>
                      </div>
                    ) : (
                      <p data-testid="course-description">
                        Drag or click on a course to see its description here.
                      </p>
                    )}
                  </div>
                </div>
                <DragOverlay dropAnimation={null}>
                  {activeId ? (
                    <div className="course-item-overlay selected">
                      {
                        allCourses.find((course) =>
                          course.code === (
                            activeId.startsWith("source-")
                              ? activeId.replace("source-", "")
                              : (courseInstanceMap[activeId] || activeId)
                          )
                        )?.code
                      }
                    </div>
                  ) : null}
                </DragOverlay>
              </div>
            </>
          )}
        </div>

        {/* ---------- Modal for Add Semester ---------- */}
        {isModalOpen && (
          <div className="modal-overlay">
            <div className="modal-content">
              <button
                className="close-button"
                onClick={() => setIsModalOpen(false)}
              >
                ✕
              </button>

              <p>Add a semester</p>
              <hr style={{ marginBottom: '1rem' }} />

              {/* Container for the two selects */}
              <div
                style={{ display: 'flex', gap: '1rem', marginBottom: '1rem' }}
              >
                {/* Term Select */}
                <div className="select-container">
                  <label className="select-label">Term</label>
                  <select
                    value={selectedSeason}
                    onChange={(e) => setSelectedSeason(e.target.value)}
                  >
                    <option>Winter</option>
                    <option>Summer</option>
                    <option>Fall</option>
                    <option>Fall/Winter</option>
                  </select>
                </div>

                {/* Year Select */}
                <div className="select-container">
                  <label className="select-label">Year</label>
                  <select
                    value={selectedYear}
                    onChange={(e) => setSelectedYear(e.target.value)}
                  >
                    {Array.from({ length: 14 }).map((_, i) => {
                      const year = 2017 + i;
                      const displayYear =
                        selectedSeason === 'Fall/Winter'
                          ? `${year}-${(year + 1) % 100}`
                          : year;

                      return (
                        <option key={year} value={year}>
                          {displayYear}
                        </option>
                      );
                    })}
                  </select>
                </div>
              </div>
              <button className="TL-button" onClick={handleAddSemester}>
                Add new semester
              </button>
            </div>
          </div>
        )}
        {showSaveModal && (
          <div className="modal-overlay">
            <div className="modal-content">
              <button
                className="close-button"
                // i want to conditionally call setshowsavemodal on whether or not timelineName is empty
                onClick={() => setShowSaveModal(false)}
              >
                ✕
              </button>

              <p>Save Timeline</p>
              <hr style={{ marginBottom: '1rem' }} />

              {/* Text input for the timeline name */}
              <div style={{ marginBottom: '1rem' }}>
                <label style={{ display: 'block', marginBottom: '0.5rem' }}>
                  Enter a name for your timeline:
                </label>
                <input
                  type="text"
                  value={tempName}
                  onChange={(e) => setTempName(e.target.value)}
                  placeholder="e.g. My Winter Plan"
                  style={{ width: '100%', padding: '0.5rem' }}
                />
              </div>

              <button
                className="TL-button"
                onClick={() => {
                  // set timeline name as value of input field
                  if (tempName.trim() === '') {
                    setShowSaveModal(true);
                  } else {
                    confirmSaveTimeline(tempName);
                  }
                }}
              >
                Save
              </button>
            </div>
          </div>
        )}

        {/* Leave Confirm Modal */}
        <DeleteModal open={showLeaveModal} onClose={() => setShowLeaveModal(false)}>
          <div className="tw-text-center tw-w-56">
            <div className="tw-mx-auto tw-my-4 tw-w-48">
              <h3 className="tw-text-lg tw-font-black tw-text-gray-800">
                Warning
              </h3>
              <p className="tw-text-sm tw-text-gray-500">
                You have unsaved changes. Do you really want to leave?
              </p>
            </div>
            <div className="tw-flex tw-gap-4">
              <button
                className="btn btn-danger tw-w-full"
                onClick={async () => {
                  if (nextPath) {
                    setHasUnsavedChanges(false);

                    setTimeout(() => {
                      navigate(nextPath);  // Trigger navigation after delay due to setHasUnsavedChanges(false)
                    }, 250);
                  }
                }}
              >
                Leave Anyways
              </button>
              <button
                className="btn btn-light tw-w-full"
                onClick={() => setShowLeaveModal(false)}
              >
                Cancel
              </button>
            </div>
          </div>
        </DeleteModal>
        {showDeficiencyModal && (
          <div className="modal-overlay">
            <div className="modal-content">
              <button className="close-button" onClick={() => setShowDeficiencyModal(false)}>✕</button>
              <h3>Add Deficiency Courses</h3>
              <input
                type="text"
                placeholder="Search courses..."
                value={searchDeficiencyQuery}
                onChange={(e) => setSearchDeficiencyQuery(e.target.value)}
                className="course-search-input"
              />
              <div className="course-list-container">
                {allCourses
                  .filter(course => course.code.toLowerCase().includes(searchDeficiencyQuery.toLowerCase()))
                  .map(course => (
                    <div key={course.code} className="course-item">
                      {course.code}
                      <button
                        className="add-course-btn"
                        onClick={() => addDeficiencyCourse(course)}
                      >
                        +
                      </button>
                    </div>
                  ))}
              </div>
            </div>
          </div>
        )}
      </DndContext>
    </motion.div>
  );
};

export default TimelinePage;<|MERGE_RESOLUTION|>--- conflicted
+++ resolved
@@ -1285,8 +1285,7 @@
       const yearInt = isNaN(parseInt(year, 10)) ? 2020 : parseInt(year, 10);
       finalTimelineData.push({ season, year: yearInt, courses: coursesForSemester });
     });
-<<<<<<< HEAD
-
+    
     const deficiencyCoursescode = deficiencyCourses
         .map((courseCode) => {
           const genericCode = courseInstanceMap[courseCode.code] || courseCode.code;
@@ -1303,9 +1302,6 @@
       });
     }
 
-=======
-  
->>>>>>> c43c5ef8
     if (finalTimelineData.length === 0 && exempted_courses.length === 0) {
       alert('No valid data to save.');
       setHasUnsavedChanges(false);
@@ -1374,11 +1370,7 @@
               name: timelineNameToSend,
               items,
               degree_id: degree_Id,
-<<<<<<< HEAD
-              isExtendedCredit,
-=======
               isExtendedCredit: isExtended,
->>>>>>> c43c5ef8
             },
           }),
         }
