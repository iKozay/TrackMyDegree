--- conflicted
+++ resolved
@@ -23,14 +23,11 @@
 import Accordion from 'react-bootstrap/Accordion';
 import Container from 'react-bootstrap/Container';
 import warningIcon from '../icons/warning.png'; // Import warning icon
-import downloadIcon from '../icons/download-icon.PNG';
 import '../css/TimelinePage.css';
 import { groupPrerequisites } from '../utils/groupPrerequisites'; // Adjust the path as necessary
 import { useLocation } from 'react-router-dom';
 import { TimelineError } from '../middleware/SentryErrors';
 import * as Sentry from '@sentry/react';
-import jsPDF from 'jspdf';
-import html2canvas from 'html2canvas';
 
 // DraggableCourse component for course list items
 const DraggableCourse = ({
@@ -1440,7 +1437,6 @@
                   Total Credits Earned: {totalCredits} /{' '}
                   {creditsRequired + deficiencyCredits}
                 </h4>
-<<<<<<< HEAD
                 <div className="timeline-buttons-container">
                   <button
                     className="save-timeline-button"
@@ -1457,20 +1453,6 @@
                     Download
                   </button>
                 </div>
-=======
-                {/* Save Timeline Button */}
-                <button
-                  className="save-timeline-button"
-                  onClick={() =>
-                    timelineName
-                      ? confirmSaveTimeline(timelineName)
-                      : setShowSaveModal(true)
-                  }
-                //onClick={() => setShowSaveModal(true)} // You can define this handler to save the transcript
-                >
-                  Save Timeline
-                </button>
->>>>>>> 6bff1f82
               </div>
 
               <div className="timeline-page">
