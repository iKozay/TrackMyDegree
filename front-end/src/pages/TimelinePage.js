// TimelinePage.js

import React, { useState, useContext, useEffect, useRef } from 'react';
import { useNavigate } from 'react-router-dom';
import { motion } from "framer-motion"
import {
  DndContext,
  useDraggable,
  useDroppable,
  DragOverlay,
  MouseSensor,
  TouchSensor,
  useSensor,
  useSensors,
  closestCorners,
} from '@dnd-kit/core';
import {
  SortableContext,
  useSortable,
  verticalListSortingStrategy,
} from '@dnd-kit/sortable';
import { CSS } from '@dnd-kit/utilities';
import Accordion from 'react-bootstrap/Accordion';
import Container from 'react-bootstrap/Container';
import warningIcon from '../icons/warning.png'; // Import warning icon
import '../css/TimelinePage.css';
import { groupPrerequisites } from '../utils/groupPrerequisites'; // Adjust the path as necessary
import { useLocation } from 'react-router-dom';
// DraggableCourse component for course list items
const DraggableCourse = ({
  id,
  title,
  disabled,
  isReturning,
  isSelected,
  onSelect,
  containerId,
}) => {
  const { attributes, listeners, setNodeRef, isDragging } = useDraggable({
    id,
    disabled,
    data: {
      type: 'course',
      courseCode: id,
      containerId,
    },
  });

  const className = `course-item${disabled ? ' disabled' : ''}${isDragging ? ' dragging' : ''
    }${isSelected && !isDragging && !disabled ? ' selected' : ''}`;

  return (

    <div
      ref={setNodeRef}
      {...attributes}
      {...listeners}
      className={className}
      onClick={(e) => {
        e.stopPropagation();
        onSelect(id);
      }}
    >
      {id}
    </div>
  );
};

// SortableCourse component for semester items
const SortableCourse = ({
  id,
  title,
  disabled,
  isSelected,
  isDraggingFromSemester,
  onSelect,
  containerId,
  prerequisitesMet, // New prop
}) => {
  const {
    attributes,
    listeners,
    setNodeRef,
    transform,
    transition,
    isDragging,
  } = useSortable({
    id,
    data: {
      type: 'course',
      courseCode: id,
      containerId,
    },
  });

  const style = {
    transform: CSS.Transform.toString(transform),
    transition,
  };

  const className = `course-item${disabled ? ' disabled' : ''}${isDragging ? ' dragging' : ''
    }${isDraggingFromSemester ? ' dragging-from-semester' : ''}${isSelected ? ' selected' : ''
    }`;

  return (
    <div
      ref={setNodeRef}
      style={style}
      {...attributes}
      {...listeners}
      className={className}
      onClick={(e) => {
        e.stopPropagation();
        onSelect(id);
      }}
    >
      {id}
      {!prerequisitesMet && (
        <img
          src={warningIcon}
          alt="Warning: prerequisites not met"
          className="warning-icon"
        />
      )}
    </div>
  );
};

// Droppable component
const Droppable = ({ id, children, className = 'semester-spot' }) => {
  const { setNodeRef } = useDroppable({
    id,
    data: {
      type: 'semester',
      containerId: id,
    },
  });

  return (
    <div ref={setNodeRef} className={className} data-semester-id={id} data-testid={id}>
      {children}
    </div>
  );
};

// Main component
const TimelinePage = ({ onDataProcessed, degreeid, timelineData, creditsrequired }) => {
  const navigate = useNavigate();
  const [showCourseList, setShowCourseList] = useState(true);
  const [showCourseDescription, setShowCourseDescription] = useState(true);

  const [semesters, setSemesters] = useState([]);
  const [semesterCourses, setSemesterCourses] = useState({});
  const [isModalOpen, setIsModalOpen] = useState(false);
  const [searchQuery, setSearchQuery] = useState('');

  // Flatten and filter courses from all pools based on the search query



  const userData = localStorage.getItem('user');
  const user = JSON.parse(userData);
  const location = useLocation();

  const scrollWrapperRef = useRef(null);
  const autoScrollInterval = useRef(null);

  const exemptedcour = [];

  useEffect(() => {
    if (user) {
      const getexemptedcourses = async () => {
        const user_id = user.id;
        console.log("User in timeline exemp: ", user_id);
        try {
          const response = await fetch(`${process.env.REACT_APP_SERVER}/exemption/getAll`, {
            method: "POST",
            headers: {
              "Content-Type": "application/json",
            },
            body: JSON.stringify({ user_id }),
          });

          if (!response.ok) {
            // Extract error message from response
            const errorData = await response.json();
            console.log(response);
            throw new Error(errorData.message || "Failed to fetch exempted courses.");
          }

          const data = await response.json();
          exemptedcour.push(data);
        } catch (e) {
          console.error("Error extracting exempted courses", e);
        }

        if (exemptedcour.length > 0) {
          console.log("jcnkjn ", exemptedcour);
          exemptedcour.forEach((item) => {
            item.exemption.forEach((item_2) => {
              {
                const exists = timelineData.some(result => result.course === item_2.coursecode);

                if (!exists) {
                  timelineData.push({
                    term: 'Exempted',
                    course: item_2.coursecode
                  });
                }
              }
            })
          });
        }
      }

      getexemptedcourses();
    }
  }, [user]);


  let { degreeId, startingSemester, creditsRequired =120 , extendedCredit } = location.state || {};

  if (!degreeId) {
    degreeId = degreeid;
  }

  if (!creditsrequired) {
    creditsRequired = 120;
  }

  if (extendedCredit) {
    creditsRequired += 30;
  }

  console.log(degreeId);  // Logs the degreeId passed from UploadTranscriptPage.js
  console.log(extendedCredit); // Logs the timelineData passed from UploadTranscriptPage.js

  // Data
  const [isDesktop, setIsDesktop] = useState(window.innerWidth > 767);
  const [addButtonText, setAddButtonText] = useState('+ Add Semester');

  const [activeId, setActiveId] = useState(null);
  const [selectedCourse, setSelectedCourse] = useState(null);
  const [returning, setReturning] = useState(false);
  const [hasUnmetPrerequisites, setHasUnmetPrerequisites] = useState(false);
  const [totalCredits, setTotalCredits] = useState(0);

  // Add semester form state
  const [selectedSeason, setSelectedSeason] = useState('Fall');
  const [selectedYear, setSelectedYear] = useState('2025');
  // Fetching state
  const [coursePools, setCoursePools] = useState([]);
  const [deficiencyCredits, setDeficiencyCredits] = useState(0);
  const [deficiencyCourses, setDeficiencyCourses] = useState([]);
  const [loading, setLoading] = useState(true);
  const [error, setError] = useState(null);
  const toggleCourseList = () => setShowCourseList((prev) => !prev);
  const toggleCourseDescription = () => setShowCourseDescription((prev) => !prev);

  const filteredCourses = coursePools
    .flatMap(pool => pool.courses)
    .filter(course =>
      course.code.toLowerCase().includes(searchQuery.toLowerCase()) ||
      course.title.toLowerCase().includes(searchQuery.toLowerCase())
    );

  // Sensors with activation constraints
  const mouseSensor = useSensor(MouseSensor, {
    activationConstraint: {
      distance: 5,
    },
  });
  const touchSensor = useSensor(TouchSensor, {
    activationConstraint: {
      delay: 100,
      tolerance: 5,
    },
  });

  const sensors = useSensors(mouseSensor, touchSensor);

  // Helper function to generate 2 years of semesters (6 semesters for 3 terms per year)
  const generateFourYearSemesters = (startSem) => {
    const termOrder = ["Winter", "Summer", "Fall"];
    const parts = startSem.split(" ");
    if (parts.length < 2) return [];
    let currentTerm = parts[0];
    let currentYear = parseInt(parts[1], 10);
    const semesters = [];
    for (let i = 0; i < 12; i++) {
      semesters.push(`${currentTerm} ${currentYear}`);
      // Get next term
      let currentIndex = termOrder.indexOf(currentTerm);
      currentIndex++;
      if (currentIndex >= termOrder.length) {
        currentIndex = 0;
        currentYear++;
      }
      currentTerm = termOrder[currentIndex];
    }
    return semesters;
  };

  // Fetch courses by degree on component mount
  useEffect(() => {
    const fetchCoursesByDegree = async () => {
      try {
        console.log('Fetching courses by degree:', degreeId);
        const primaryResponse = await fetch(`${process.env.REACT_APP_SERVER}/courses/getByDegreeGrouped`, {
          method: 'POST',
          headers: {
            'Content-Type': 'application/json',
          },
          body: JSON.stringify({ degree: degreeId }),
        });
        if (!primaryResponse.ok) {
          const errorData = await primaryResponse.json();
          throw new Error(errorData.error || `HTTP error! status: ${primaryResponse.status}`);
        }
        const primaryData = await primaryResponse.json();

        let combinedData = primaryData;

        if (extendedCredit) {
          const extendedResponse = await fetch(`${process.env.REACT_APP_SERVER}/courses/getByDegreeGrouped`, {
            method: 'POST',
            headers: {
              'Content-Type': 'application/json',
            },
            body: JSON.stringify({ degree: 'ECP' }),
          });
          if (!extendedResponse.ok) {
            const errorData = await extendedResponse.json();
            throw new Error(errorData.error || `HTTP error! status: ${extendedResponse.status}`);
          }
          const extendedData = await extendedResponse.json();
          combinedData = primaryData.concat(extendedData);
        }

        if (location.state?.creditDeficiency) {
          const deficiencyPool = {
            poolName: 'Deficiencies',
            poolId: 'def-pool',
            courses: [
              {
                code: 'ESL202',
                title: 'ESL 202',
                credits: 3,
                description: 'Deficiency course',
                requisites: [],
              },
              {
                code: 'ESL204',
                title: 'ESL 204',
                credits: 4,
                description: 'Deficiency course',
                requisites: [],
              },
            ],
          };
          if (!combinedData.find((pool) => pool.poolId === 'def-pool')) {
            combinedData = [...combinedData, deficiencyPool];
            const totalDefCredits = deficiencyPool.courses.reduce(
              (sum, course) => sum + (course.credits || 0),
              0
            );
            setDeficiencyCredits(totalDefCredits);
          }
        }

        setCoursePools(combinedData);
        setLoading(false);
      } catch (err) {
        console.error('Error fetching courses:', err);
        setError(err.message);
        setLoading(false);
      }
    };

    fetchCoursesByDegree();
  }, [degreeId, location.state?.creditDeficiency, extendedCredit]);


  // Process timelineData and generate semesters and courses
  useEffect(() => {
    if (coursePools.length === 0) return; // Wait until coursePools are fetched

    const semesterMap = {};
    const semesterNames = new Set();

    // Group courses by semester from transcript data
    timelineData.forEach((data) => {
      const { term, course } = data;
      if (!semesterMap[term]) {
        semesterMap[term] = [];
      }
      semesterMap[term].push(course.replace(' ', ''));
      semesterNames.add(term);
      console.log(semesterMap);
    });


    if (startingSemester) {
      const twoYearSemesters = generateFourYearSemesters(startingSemester);
      twoYearSemesters.forEach((sem) => {
        if (!semesterNames.has(sem)) {
          semesterNames.add(sem);
          if (!semesterMap[sem]) { semesterMap[sem] = []; }
        }
      });
    }


    // Create an array of semesters sorted by term order
    const sortedSemesters = Array.from(semesterNames).sort((a, b) => {
      const order = { Winter: 1, Summer: 2, Fall: 3 };
      const [seasonA, yearA] = a.split(' ');
      const [seasonB, yearB] = b.split(' ');

      if (yearA !== yearB) {
        return parseInt(yearA) - parseInt(yearB);
      }

      return order[seasonA] - order[seasonB];
    });

    // Set state for semesters and courses
    setSemesters(
      sortedSemesters.map((term) => ({
        id: term,
        name: term,
      }))
    );

    setSemesterCourses(
      Object.fromEntries(
        sortedSemesters.map((term) => [term, semesterMap[term] || []])
      )
    );
  }, [timelineData, coursePools]);

  useEffect(() => {
    const handleResize = () => {
      setIsDesktop(window.innerWidth > 767);
      if (window.innerWidth > 999) {
        setAddButtonText('+ Add Semester');
      }
      else {
        setAddButtonText('+');
      }
    }
    window.addEventListener("resize", handleResize);
    return () => window.removeEventListener("resize", handleResize);
  }, []);

  useEffect(() => {
    if (!isDesktop) {
      setShowCourseList(false);
      setShowCourseDescription(false);
    }
  }, [isDesktop]);

  const [shakingSemesterId, setShakingSemesterId] = useState(null);

  // ---------------- ADD / REMOVE Semesters ----------------
  const SEASON_ORDER = {
    Winter: 1,
    Summer: 2,
    Fall: 3,
  };

  function compareSemesters(a, b) {
    // a.name might be "Fall 2026" => [ "Fall", "2026" ]
    const [seasonA, yearA] = a.name.split(' ');
    const [seasonB, yearB] = b.name.split(' ');

    // Convert year from string to number
    const yearNumA = parseInt(yearA, 10);
    const yearNumB = parseInt(yearB, 10);

    // First compare the numeric year
    if (yearNumA !== yearNumB) {
      return yearNumA - yearNumB;
    }
    // If same year, compare season order
    return SEASON_ORDER[seasonA] - SEASON_ORDER[seasonB];
  }

  const handleAddSemester = () => {
    const id = `${selectedSeason} ${selectedYear}`;
    const name = `${selectedSeason} ${selectedYear}`;

    // Prevent duplicates
    if (semesters.some((sem) => sem.id === id)) {
      alert(`Semester ${name} is already added.`);
      return;
    }

    // 1) Add the new semester to the "semesters" array, then sort
    setSemesters((prev) => {
      const newSemesters = [...prev, { id, name }];
      newSemesters.sort(compareSemesters);
      return newSemesters;
    });

    setSemesterCourses((prev) => {
      if (!prev[id]) {
        return { ...prev, [id]: [] };
      }
      return prev;
    });

    setIsModalOpen(false);
  };

  const handleRemoveSemester = (semesterId) => {
    setSemesters((prev) => prev.filter((s) => s.id !== semesterId));
    setSemesterCourses((prev) => {
      const updated = { ...prev };
      delete updated[semesterId];
      return updated;
    });
  };
  // ----------------------------------------------------------------------
  const isCourseAssigned = (courseCode) => {
    for (const semesterId in semesterCourses) {
      if (semesterId === "courseList") continue;
      if (semesterCourses[semesterId].includes(courseCode)) {
        return true;
      }
    }
    return false;
  };

  const handleDragStart = (event) => {
    setReturning(false);
    const id = String(event.active.id);

    const course = coursePools
      .flatMap((pool) => pool.courses)
      .find((c) => c.code === id);

    if (course) {
      setSelectedCourse(course);
    }

    // document.querySelector('.semesters')?.classList.add('no-scroll');

    setActiveId(id);
  };

  const findSemesterIdByCourseCode = (courseCode, semesters) => {
    for (const semesterId in semesters) {
      if (semesters[semesterId].includes(courseCode)) {
        return semesterId;
      }
    }
    return null;
  };

  const shakeSemester = (semId) => {
    setShakingSemesterId(semId);
    setTimeout(() => {
      setShakingSemesterId(null);
    }, 2000);
  };

  const handleDragEnd = (event) => {
    const { active, over } = event;
    const id = String(active.id); // courseCode

    if (over) {
      if (over.id === 'courseList' || over.id === 'courses-with-button') {
        // Course is being returned to the course list
        handleReturn(id);
      } else {
        setSemesterCourses((prevSemesters) => {
          const updatedSemesters = { ...prevSemesters };
          const activeSemesterId = findSemesterIdByCourseCode(
            id,
            prevSemesters
          );
          let overSemesterId;
          let overIndex;

          if (over.data.current?.type === 'semester') {
            // Dropped over a semester (empty space)
            overSemesterId = over.data.current.containerId;
            overIndex = updatedSemesters[overSemesterId].length;
          } else if (over.data.current?.type === 'course') {
            // Dropped over a course in a semester
            overSemesterId = over.data.current.containerId;
            overIndex = updatedSemesters[overSemesterId].indexOf(over.id);

            if (id === over.id) {
              // Dropped back onto itself; do nothing
              return prevSemesters;
            }
          } else {
            // Fallback
            overSemesterId = findSemesterIdByCourseCode(over.id, prevSemesters);
            overIndex = updatedSemesters[overSemesterId]?.indexOf(over.id);
          }

          if (activeSemesterId) {
            // Remove from old semester
            updatedSemesters[activeSemesterId] = updatedSemesters[
              activeSemesterId
            ].filter((courseCode) => courseCode !== id);
          }

          if (overSemesterId) {
            // Insert into new semester
            updatedSemesters[overSemesterId].splice(overIndex, 0, id);
          }

          // Check if we exceed the limit
          const overSemesterObj = semesters.find((s) => s.id === overSemesterId);
          if (!overSemesterObj) return prevSemesters; // safety check

          // Sum up the credits in the new semester
          const thisSemesterCourses = updatedSemesters[overSemesterId];
          let sumCredits = 0;
          for (let cCode of thisSemesterCourses) {
            const course = coursePools
              .flatMap((pool) => pool.courses)
              .find((c) => c.code === cCode);
            if (course?.credits) {
              sumCredits += course.credits;
            }
          }

          // Compare with max
          const maxAllowed = getMaxCreditsForSemesterName(overSemesterObj.name);

          if (sumCredits > maxAllowed) {
            shakeSemester(overSemesterId);
            alert("You exceeded the limit of 15 credits per semester allowed in Gina Cody School of Engineering and Computer Science!");
          }
          return updatedSemesters;
        });
      }
    }

    setActiveId(null);
    document.querySelector('.semesters')?.classList.remove('no-scroll');
  };

  const handleDragCancel = () => {
    setActiveId(null);
    document.querySelector('.semesters')?.classList.remove('no-scroll');
  };

  const handleReturn = (courseCode) => {
    setReturning(true);

    setSemesterCourses((prevSemesters) => {
      const updatedSemesters = { ...prevSemesters };
      for (const semesterId in updatedSemesters) {
        updatedSemesters[semesterId] = updatedSemesters[semesterId].filter(
          (code) => code !== courseCode
        );
      }
      return updatedSemesters;
    });
  };

  const handleCourseSelect = (code) => {
    const course = coursePools
      .flatMap((pool) => pool.courses)
      .find((c) => c.code === code);
    if (course) {
      setSelectedCourse(course);
    }
  };

  const ECP_EXTRA_CREDITS = 30; // Extra credits for ECP students

  // Calculate total credits whenever semesterCourses changes
  useEffect(() => {
    const calculateTotalCredits = () => {
      let total = 0;
      let unmetPrereqFound = false;

      for (const semesterId in semesterCourses) {
        if (semesterId === 'courseList') continue;
        const courseCodes = semesterCourses[semesterId];
        const currentSemesterIndex = semesters.findIndex(
          (s) => s.id === semesterId
        );

        courseCodes.forEach((courseCode) => {
          const course = coursePools
            .flatMap((pool) => pool.courses)
            .find((c) => c.code === courseCode);

          if (course && course.credits) {
            const prerequisitesMet = arePrerequisitesMet(
              courseCode,
              currentSemesterIndex
            );

            if (prerequisitesMet) {
              total += course.credits;
            } else {
              unmetPrereqFound = true;
            }
          }
        });
      }

      setTotalCredits(total);
      setHasUnmetPrerequisites(unmetPrereqFound);
    };

    calculateTotalCredits();
  }, [semesterCourses, semesters, coursePools, deficiencyCredits]);


  // Function to check if prerequisites and corequisites are met
  const arePrerequisitesMet = (courseCode, currentSemesterIndex) => {
    const course = coursePools
      .flatMap((pool) => pool.courses)
      .find((c) => c.code === courseCode);

    console.log(`Checking prerequisites for course ${courseCode} in semester index ${currentSemesterIndex}`);

    if (!course || !course.requisites || course.requisites.length === 0) {
      console.log(`Course ${courseCode} has no requisites.`);
      return true;
    }

    // Separate prerequisites and corequisites
    const prerequisites = course.requisites.filter(r => r.type.toLowerCase() === 'pre');
    const corequisites = course.requisites.filter(r => r.type.toLowerCase() === 'co');

    console.log(`Course ${courseCode} prerequisites:`, prerequisites);
    console.log(`Course ${courseCode} corequisites:`, corequisites);

    // Collect all courses scheduled in semesters before the current one
    const completedCourses = [];
    for (let i = 0; i < currentSemesterIndex; i++) {
      const semesterId = semesters[i]?.id;
      if (semesterId) {
        completedCourses.push(...semesterCourses[semesterId]);
      }
    }

    console.log(`Completed courses before current semester:`, completedCourses);

    // Check prerequisites
    const prerequisitesMet = prerequisites.every((prereq) => {
      if (prereq.group_id) {
        // For grouped prerequisites, at least one in the group must be completed
        const group = prerequisites.filter(p => p.group_id === prereq.group_id);
        const result = group.some(p => completedCourses.includes(p.code2));
        console.log(`Group ${prereq.group_id} met:`, result);
        return result;
      } else {
        // Single prerequisite
        const result = completedCourses.includes(prereq.code2);
        console.log(`Prerequisite ${prereq.code2} met:`, result);
        return result;
      }
    });

    console.log(`Prerequisites met for course ${courseCode}:`, prerequisitesMet);

    // Collect courses scheduled in the current semester for corequisites
    const currentSemesterCourses = semesterCourses[semesters[currentSemesterIndex]?.id] || [];
    console.log(`Current semester courses for corequisites:`, currentSemesterCourses);

    // Check corequisites
    const corequisitesMet = corequisites.every((coreq) => {
      if (coreq.group_id) {
        // If corequisites can also be grouped, handle similarly
        const group = corequisites.filter(c => c.group_id === coreq.group_id);
        const result = group.some(c => currentSemesterCourses.includes(c.code2));
        console.log(`Corequisite group ${coreq.group_id} met:`, result);
        return result;
      } else {
        // Single corequisite
        const result = currentSemesterCourses.includes(coreq.code1);
        console.log(`Corequisite ${coreq.code2} met:`, result);
        return result;
      }
    });

    console.log(`Corequisites met for course ${courseCode}:`, corequisitesMet);

    const finalResult = prerequisitesMet && corequisitesMet;
    console.log(`Prerequisites and Corequisites met for course ${courseCode}:`, finalResult);

    return finalResult;
  };


  // The Gina Cody School of Engineering and Computer Science at Concordia University has the following credit limits for full-time students:
  // limit is 14 summer; Fall Winter 15.
  function getMaxCreditsForSemesterName(semesterName) {
    if (semesterName.toLowerCase().includes("summer")) {
      return 14;
    }
    return 15;
  }

  const handleSaveTimeline = async () => {

<<<<<<< HEAD
=======
    if(!user){
      navigate('/signin');
      return;
    }
  
>>>>>>> 78df2d24
    const timelineData = [];
    const exempted_courses = [];
    semesters.forEach((semester) => {
      const [season, year = "2020"] = semester.name.split(" ");

      if (semester.id === "Exempted" || semester.id === "Transfered Courses") {
        console.log("Exempted code: ");

        (semesterCourses[semester.id] || []).forEach((courseCode) => {
          console.log("Exempted code: ", courseCode);

          const course = coursePools
            .flatMap((pool) => pool.courses)
            .find((c) => c.code === courseCode);

          // Ensure course exists and has a valid code
          if (course && course.code) {
            const courseCode_exp = course.code;
            exempted_courses.push(courseCode_exp);
          } else {
            console.log(`Course not found or missing code for: ${courseCode}`);
          }
        });
      }


      // Validate the season
      const validSeasons = ["fall", "winter", "summer1", "summer2", "fall/winter", "summer"];
      if (!validSeasons.includes(season.toLowerCase())) {
        // Skip this iteration (equivalent to continue)
        return;
      }

      // Get the courses for this semester
      const coursesForSemester = [];
      (semesterCourses[semester.id] || []).forEach((courseCode) => {
        const course = coursePools
          .flatMap((pool) => pool.courses)
          .find((c) => c.code === courseCode);

        // If course not found, use default course code
        if (!course?.code) {
          return;
        } else {
          coursesForSemester.push({
            courseCode: course.code,
          });
        }

      });

      const yearInt = isNaN(parseInt(year, 10)) ? 2020 : parseInt(year, 10);

      // Add the valid semester data to the timelineData array
      timelineData.push({
        season: season,
        year: yearInt,
        courses: coursesForSemester,
      });
    });


    // Only proceed if there is valid timeline data
    if (timelineData.length > 0 || exempted_courses.length > 0) {
      console.log(timelineData);
      let name = localStorage.getItem("Timeline_Name");
      // Prompt the user for the name of the timeline
      if (!name) {
        name = prompt("Please enter a name for your timeline:");
      }

      if (name) {
        // Proceed with saving the timeline data
        const userTimeline = [{
          user_id: JSON.parse(localStorage.getItem('user')).id, // Replace this with the actual user ID
          name: name,
          items: timelineData.map((item) => ({
            season: item.season,
            year: item.year,
            courses: item.courses.map((course) => course.courseCode),
          }))
        }];

        const user_id = userTimeline[0].user_id;
        const name_1 = userTimeline[0].name;
        const items = userTimeline[0].items;


        try {
          // Send the data to the backend via the API
          const response = await fetch(`${process.env.REACT_APP_SERVER}/exemption/create`, {
            method: 'POST',
            headers: {
              'Content-Type': 'application/json',
            },
            body: JSON.stringify({ coursecodes: exempted_courses, user_id }),
          });

          const data = await response.json();

          if (response.ok) {

          } else {
            alert("Error saving Exempted Courses!" || data.message);
          }
        } catch (error) {
          console.error("Error saving Exempted Courses:", error);
          alert("An error occurred while saving your timeline.");
        }

        try {
          // Send the data to the backend via the API
          const response = await fetch(`${process.env.REACT_APP_SERVER}/timeline/save`, {
            method: 'POST',
            headers: {
              'Content-Type': 'application/json',
            },
            body: JSON.stringify({ user_id, name: name_1, items, degree_id: degreeId }),
          });

          console.log(user_id, "user");
          console.log("name", name_1);
          console.log("items", items);
          console.log("degreeid", degreeId);

          const data = await response.json();

          if (response.ok) {
            alert('Timeline saved successfully!');
            navigate('/user'); // Navigate after saving
          } else {
            alert("Error saving Timeline!" || data.message);
          }
        } catch (error) {
          console.error("Error saving timeline:", error);
          alert("An error occurred while saving your timeline.");
        }
      } else {
        alert("Timeline name is required!");
      }
    } else {
      alert("No valid data to save.");
    }

    // Optionally log the data for debugging purposes
    console.log('Saved Timeline:', timelineData);
  };

  // Function to handle mouse move over the scrollable container
  const handleScrollMouseMove = (e) => {
    const wrapper = scrollWrapperRef.current;
    if (!wrapper) return;

    const rect = wrapper.getBoundingClientRect();
    // Calculate x position relative to the container
    const mouseX = e.clientX - rect.left;
    const threshold = 50;
    let direction = 0;

    if (mouseX < threshold) {
      direction = -1;
    } else if (mouseX > rect.width - threshold) {
      direction = 1;
    } else {
      direction = 0;
    }

    if (direction !== 0) {
      wrapper.classList.add("scrolling");
      if (!autoScrollInterval.current) {
        autoScrollInterval.current = setInterval(() => {
          // Adjust the speed
          wrapper.scrollLeft += direction * 15;
        }, 30);
      }
    } else {
      // Remove the visual cue and stop scrolling if mouse is not in the edge zone
      wrapper.classList.remove("scrolling");
      if (autoScrollInterval.current) {
        clearInterval(autoScrollInterval.current);
        autoScrollInterval.current = null;
      }
    }
  };

  const handleScrollMouseLeave = () => {
    const wrapper = scrollWrapperRef.current;
    if (!wrapper) return;
    wrapper.classList.remove("scrolling");
    if (autoScrollInterval.current) {
      clearInterval(autoScrollInterval.current);
      autoScrollInterval.current = null;
    }
  };
  // ----------------------------------------------------------------------------------------------------------------------
  return (

    <motion.div
      initial={{ opacity: 0 }}
      animate={{ opacity: 1 }}
      exit={{ opacity: 0 }}
      transition={{ duration: 0.7 }}
    >

      <DndContext
        sensors={sensors}
        collisionDetection={closestCorners}
        onDragStart={handleDragStart}
        onDragEnd={handleDragEnd}
        onDragCancel={handleDragCancel}
      >

        {/* We blur the background content when modal is open */}
        <div className={`timeline-container ${isModalOpen ? 'blurred' : ''}`}>

          {/* Loading and Error States */}
          {loading && (
            <div className="loading-container">
              <p>Loading courses...</p>
            </div>
          )}

          {error && (
            <div className="error-container">
              <p>Error: {error}</p>
            </div>
          )}

          {!loading && !error && (
            <>
              {/* Total Credits Display */}
              <div className="credits-display">
                <h4>
                  Total Credits Earned: {totalCredits} / {creditsRequired + deficiencyCredits}
                </h4>
                {/* Save Timeline Button */}
                <button
                  className="save-timeline-button"
                  onClick={handleSaveTimeline} // You can define this handler to save the transcript
                >
                  Save Timeline
                </button>
              </div>

              <div className="timeline-page">

                <Droppable className='courses-with-button' id="courses-with-button">
                  <div className={`timeline-left-bar ${showCourseList ? '' : 'hidden'}`}>
                    {showCourseList && (
                      <div>
                        <h4>Course List</h4>
                        {/* Search input field */}
                        <input
                          type="text"
                          placeholder="Search courses..."
                          value={searchQuery}
                          onChange={(e) => setSearchQuery(e.target.value)}
                          className="course-search-input"
                        />

                        <div className="course-list-container">

                          <Droppable id="courseList" className="course-list" style={"color=red"}>
                            {searchQuery.trim() !== "" ? (
                              /* If there's a search query, show a single, flat list of matching courses */
                                <Container>
                                  {filteredCourses.length > 0 ? (
                                    filteredCourses.map((course) => {
                                      const assigned = isCourseAssigned(course.code);
                                      const isSelected = selectedCourse?.code === course.code;
                                      return (
                                        <DraggableCourse
                                          key={`${course.code}-${assigned}`}
                                          id={course.code}
                                          title={course.code}
                                          disabled={assigned}
                                          isReturning={returning}
                                          isSelected={isSelected}
                                          onSelect={handleCourseSelect}
                                          containerId="courseList"
                                        />
                                      );
                                    })
                                  ) : (
                                    <div>No results found.</div>
                                  )}
                                </Container>
                            ) : (
                              /* If there's no search query, show the original Accordion structure */
                                <Accordion>
                                  {coursePools.map((coursePool) => (
                                    <Accordion.Item
                                      eventKey={coursePool.poolName}
                                      key={coursePool.poolId}
                                    >
                                      <Accordion.Header>{coursePool.poolName}</Accordion.Header>
                                      <Accordion.Body>
                                        <Container>
                                          {coursePool.courses.map((course) => {
                                            const assigned = isCourseAssigned(course.code);
                                            const isSelected = selectedCourse?.code === course.code;
                                            return (
                                              <DraggableCourse
                                                key={`${course.code}-${assigned}`}
                                                id={course.code}
                                                title={course.code}
                                                disabled={assigned}
                                                isReturning={returning}
                                                isSelected={isSelected}
                                                onSelect={handleCourseSelect}
                                                containerId="courseList"
                                              />
                                            );
                                          })}
                                        </Container>
                                      </Accordion.Body>
                                    </Accordion.Item>
                                  ))}
                                </Accordion>
                            )}
                          </Droppable>
                        </div>
                      </div>
                    )}
                  </div>

                  <button className="left-toggle-button" onClick={toggleCourseList}>
                    {showCourseList ? '◀' : '▶'}
                  </button>
                </Droppable>

                <div className="timeline-middle-section">
                  <div className='timeline-header'>
                    <div className='timeline-title'>
                      Timeline
                    </div>
                    <button
                      className="add-semester-button"
                      onClick={() => setIsModalOpen(true)}
                    >
                      {addButtonText}
                    </button>
                  </div>

                  <div
                    className="timeline-scroll-wrapper"
                    ref={scrollWrapperRef}
                    onMouseMove={handleScrollMouseMove}
                    onMouseLeave={handleScrollMouseLeave}
                    onWheel={(e) => {
                      e.preventDefault();
                      e.currentTarget.scrollLeft += e.deltaY;
                    }}
                  >

                    <div className="semesters">
                      {semesters.map((semester, index) => {
                        // 1) Calculate total credits for this semester
                        const sumCredits = semesterCourses[semester.id]
                          .map((cCode) =>
                            coursePools
                              .flatMap((pool) => pool.courses)
                              .find((c) => c.code === cCode)?.credits || 0
                          )
                          .reduce((sum, c) => sum + c, 0);

                        // 2) Compare to max limit
                        const maxAllowed = getMaxCreditsForSemesterName(semester.name);
                        const isOver = sumCredits > maxAllowed;

                        // 3) “semester-credit” + conditionally add “over-limit-warning”
                        const creditClass = isOver
                          ? "semester-credit over-limit-warning"
                          : "semester-credit";

                        return (
                          <div key={semester.id} className={`semester ${shakingSemesterId === semester.id ? 'exceeding-credit-limit' : ''
                            }`}>
                            <Droppable id={semester.id} color="pink">
                              <h3>{semester.name}</h3>
                              <SortableContext
                                items={semesterCourses[semester.id]}
                                strategy={verticalListSortingStrategy}
                              >
                                {semesterCourses[semester.id].map((courseCode) => {
                                  const course = coursePools
                                    .flatMap((pool) => pool.courses)
                                    .find((c) => c.code === courseCode);
                                  if (!course) return null;
                                  const isSelected = selectedCourse?.code === course.code;
                                  const isDraggingFromSemester = activeId === course.code;

                                  // Check if prerequisites are met
                                  const prerequisitesMet = arePrerequisitesMet(course.code, index);

                                  return (
                                    <SortableCourse
                                      key={course.code}
                                      id={course.code}
                                      title={course.code}
                                      disabled={false}
                                      isSelected={isSelected}
                                      isDraggingFromSemester={isDraggingFromSemester}
                                      onSelect={handleCourseSelect}
                                      containerId={semester.id}
                                      prerequisitesMet={prerequisitesMet} // Pass the prop
                                    />
                                  );
                                })}
                              </SortableContext>

                              <div className="semester-footer">
                                <div className={creditClass}>
                                  Total Credit: {sumCredits}
                                  {" "}
                                  {isOver && (
                                    <span>
                                      <br /> Over the credit limit {maxAllowed}
                                    </span>
                                  )}
                                </div>

                                <button
                                  className="remove-semester-btn"
                                  onClick={() => handleRemoveSemester(semester.id)}
                                >
                                  <svg
                                    width="1.2em"
                                    height="1.2em"
                                    viewBox="0 0 24 24"
                                    fill="none"
                                    stroke="currentColor"
                                    strokeWidth="2"
                                    strokeLinecap="round"
                                    strokeLinejoin="round"
                                  >
                                    <polyline points="3 6 5 6 21 6" />
                                    <path d="M19 6l-1.21 14.06A2 2 0 0 1 15.8 22H8.2a2 2 0 0 1-1.99-1.94L5 6m3 0V4a2 2 0 0 1 2-2h2
                                   a2 2 0 0 1 2 2v2" />
                                    <line x1="10" y1="11" x2="10" y2="17" />
                                    <line x1="14" y1="11" x2="14" y2="17" />
                                  </svg>
                                </button>
                              </div>
                            </Droppable>
                          </div>
                        );
                      })}
                    </div>
                  </div>
                </div>

                <div className='description-and-button'>
                  <button className="right-toggle-button" onClick={toggleCourseDescription}>
                    {showCourseDescription ? '▶' : '◀'}
                  </button>
                  <div className={`description-section ${showCourseDescription ? '' : 'hidden'}`}>
                    {selectedCourse ? (
                      <div>
                        <h5>{selectedCourse.title}</h5>
                        <p>Credits: {selectedCourse.credits}</p>
                        <p data-testid='course-description'>{selectedCourse.description}</p>

                        {selectedCourse.requisites && (
                          <div>
                            <h5>Prerequisites/Corequisites:</h5>
                            <ul>
                              {groupPrerequisites(selectedCourse.requisites).map((group, index) => (
                                <li key={index}>
                                  {group.type.toLowerCase() === 'pre' ? 'Prerequisite: ' : 'Corequisite: '}
                                  {group.codes.join(' or ')}
                                </li>
                              ))}
                            </ul>
                            {selectedCourse.requisites.length === 0 && <ul><li>None</li></ul>}
                          </div>
                        )}
                      </div>
                    ) : (
                      <p data-testid='course-description'>Drag or click on a course to see its description here.</p>
                    )}
                  </div>

                </div>
                <DragOverlay dropAnimation={returning ? null : undefined}>
                  {activeId ? (
                    <div className="course-item-overlay selected">
                      {coursePools
                        .flatMap((pool) => pool.courses)
                        .find((course) => course.code === activeId)?.code}
                    </div>
                  ) : null}
                </DragOverlay>
              </div>
            </>
          )}

        </div>

        {/* ---------- Modal for Add Semester ---------- */}
        {isModalOpen && (
          <div className="modal-overlay">
            <div className="modal-content">
              <button
                className="close-button"
                onClick={() => setIsModalOpen(false)}
              >
                ✕
              </button>

              <p>Add a semester</p>
              <hr style={{ marginBottom: '1rem' }} />

              {/* Container for the two selects */}
              <div style={{ display: 'flex', gap: '1rem', marginBottom: '1rem' }}>
                {/* Term Select */}
                <div className="select-container">
                  <label className="select-label">Term</label>
                  <select
                    value={selectedSeason}
                    onChange={(e) => setSelectedSeason(e.target.value)}
                  >
                    <option>Winter</option>
                    <option>Summer</option>
                    <option>Fall</option>
                  </select>
                </div>

                {/* Year Select */}
                <div className="select-container">
                  <label className="select-label">Year</label>
                  <select
                    value={selectedYear}
                    onChange={(e) => setSelectedYear(e.target.value)}
                  >
                    {Array.from({ length: 10 }).map((_, i) => {
                      const year = 2017 + i;
                      return (
                        <option key={year} value={year}>
                          {year}
                        </option>
                      );
                    })}
                  </select>
                </div>
              </div>

              <button className="TL-button" onClick={handleAddSemester}>
                Add new semester
              </button>
            </div>
          </div>
        )}
      </DndContext>
    </motion.div>
  );
};

export default TimelinePage;<|MERGE_RESOLUTION|>--- conflicted
+++ resolved
@@ -806,14 +806,12 @@
 
   const handleSaveTimeline = async () => {
 
-<<<<<<< HEAD
-=======
     if(!user){
       navigate('/signin');
       return;
     }
   
->>>>>>> 78df2d24
+
     const timelineData = [];
     const exempted_courses = [];
     semesters.forEach((semester) => {
