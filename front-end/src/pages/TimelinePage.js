--- conflicted
+++ resolved
@@ -34,10 +34,7 @@
 import { compressTimeline, decompressTimeline } from '../components/CompressDegree';
 
 const REACT_APP_CLIENT = process.env.REACT_APP_CLIENT || 'localhost:3000'; // Set client URL
-<<<<<<< HEAD
-const REACT_APP_SERVER = process.env.REACT_APP_SERVER||'http://localhost:8000';
-=======
->>>>>>> e687efa4
+const REACT_APP_SERVER = process.env.REACT_APP_SERVER || 'http://localhost:8000';
 
 // TODO: Exxtracting these components to a separate file (components/DraggableCourse.js etc.)
 
@@ -382,20 +379,10 @@
   useEffect(() => {
     const fetchAllCourses = async () => {
       try {
-<<<<<<< HEAD
-        const response = await fetch(
-          `${REACT_APP_SERVER}/courses/getAllCourses`,
-          {
-            method: 'POST',
-            headers: {
-              'Content-Type': 'application/json',
-            },
-=======
-        const response = await fetch(`${process.env.REACT_APP_SERVER}/courses/getAllCourses`, {
+        const response = await fetch(`${REACT_APP_SERVER}/courses/getAllCourses`, {
           method: 'POST',
           headers: {
             'Content-Type': 'application/json',
->>>>>>> e687efa4
           },
         });
         if (!response.ok) {
@@ -482,21 +469,10 @@
     const fetchCoursesByDegree = async () => {
       try {
         // console.log('Fetching courses by degree:', degreeId);
-<<<<<<< HEAD
-        const primaryResponse = await fetch(
-          `${REACT_APP_SERVER}/courses/getByDegreeGrouped`,
-          {
-            method: 'POST',
-            headers: {
-              'Content-Type': 'application/json',
-            },
-            body: JSON.stringify({ degree: degree_Id }),
-=======
-        const primaryResponse = await fetch(`${process.env.REACT_APP_SERVER}/courses/getByDegreeGrouped`, {
+        const primaryResponse = await fetch(`${REACT_APP_SERVER}/courses/getByDegreeGrouped`, {
           method: 'POST',
           headers: {
             'Content-Type': 'application/json',
->>>>>>> e687efa4
           },
           body: JSON.stringify({ degree: degree_Id }),
         });
@@ -509,21 +485,10 @@
         let combinedData = primaryData;
 
         if (extendedCredit) {
-<<<<<<< HEAD
-          const extendedResponse = await fetch(
-            `${REACT_APP_SERVER}/courses/getByDegreeGrouped`,
-            {
-              method: 'POST',
-              headers: {
-                'Content-Type': 'application/json',
-              },
-              body: JSON.stringify({ degree: 'ECP' }),
-=======
-          const extendedResponse = await fetch(`${process.env.REACT_APP_SERVER}/courses/getByDegreeGrouped`, {
+          const extendedResponse = await fetch(`${REACT_APP_SERVER}/courses/getByDegreeGrouped`, {
             method: 'POST',
             headers: {
               'Content-Type': 'application/json',
->>>>>>> e687efa4
             },
             body: JSON.stringify({ degree: 'ECP' }),
           });
@@ -1406,22 +1371,11 @@
     // Consider using Promise.all() to save both simultaneously
     // Or combine into single transaction with better error recovery
     try {
-<<<<<<< HEAD
-      const responseExemptions = await fetch(
-        `${REACT_APP_SERVER}/exemption/create`,
-        {
-          method: 'POST',
-          headers: { 'Content-Type': 'application/json' },
-          body: JSON.stringify({ coursecodes: exempted_courses, user_id }),
-        }
-      );
-=======
-      const responseExemptions = await fetch(`${process.env.REACT_APP_SERVER}/exemption/create`, {
+      const responseExemptions = await fetch(`${REACT_APP_SERVER}/exemption/create`, {
         method: 'POST',
         headers: { 'Content-Type': 'application/json' },
         body: JSON.stringify({ coursecodes: exempted_courses, user_id }),
       });
->>>>>>> e687efa4
       const dataExemptions = await responseExemptions.json();
       if (!responseExemptions.ok) {
         alert('Error saving Exempted Courses: ' + (dataExemptions.message || ''));
@@ -1434,25 +1388,7 @@
 
     // Save the complete timeline.
     try {
-<<<<<<< HEAD
-      const responseTimeline = await fetch(
-        `${REACT_APP_SERVER}/timeline/save`,
-        {
-          method: 'POST',
-          headers: { 'Content-Type': 'application/json' },
-          body: JSON.stringify({
-            timeline: {
-              user_id,
-              name: timelineNameToSend,
-              items,
-              degree_id: degree_Id,
-              isExtendedCredit: isExtended,
-            },
-          }),
-        }
-      );
-=======
-      const responseTimeline = await fetch(`${process.env.REACT_APP_SERVER}/timeline/save`, {
+      const responseTimeline = await fetch(`${REACT_APP_SERVER}/timeline/save`, {
         method: 'POST',
         headers: { 'Content-Type': 'application/json' },
         body: JSON.stringify({
@@ -1465,7 +1401,6 @@
           },
         }),
       });
->>>>>>> e687efa4
       const dataTimeline = await responseTimeline.json();
       if (responseTimeline.ok) {
         alert('Timeline saved successfully!');
