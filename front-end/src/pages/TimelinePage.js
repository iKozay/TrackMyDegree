// TimelinePage.js

import React, { useState, useEffect, useRef, act } from 'react';
import { useNavigate, useLocation, useBlocker } from 'react-router-dom';
import { motion } from 'framer-motion'
import {
  DndContext,
  useDraggable,
  useDroppable,
  DragOverlay,
  MouseSensor,
  TouchSensor,
  useSensor,
  useSensors,
  closestCorners,
} from '@dnd-kit/core';
import {
  SortableContext,
  useSortable,
  verticalListSortingStrategy,
} from '@dnd-kit/sortable';
import { CSS } from '@dnd-kit/utilities';
import Accordion from 'react-bootstrap/Accordion';
import Container from 'react-bootstrap/Container';
import warningIcon from '../icons/warning.png'; // Import warning icon
import downloadIcon from '../icons/download-icon.PNG';
import '../css/TimelinePage.css';
<<<<<<< HEAD
import { groupPrerequisites } from '../utils/groupPrerequisites';
import { useLocation } from 'react-router-dom';
=======
import { groupPrerequisites } from '../utils/groupPrerequisites'; // Adjust the path as necessary
import DeleteModal from "../components/DeleteModal";
>>>>>>> 4cc42cdb
import { TimelineError } from '../middleware/SentryErrors';
import * as Sentry from '@sentry/react';
import jsPDF from 'jspdf';
import html2canvas from 'html2canvas';


// DraggableCourse component for course list items
const DraggableCourse = ({
  internalId,
  courseCode,
  title,
  disabled,
  isReturning,
  isSelected,
  onSelect,
  containerId,
  className: extraClassName, // NEW prop
}) => {
  const { attributes, listeners, setNodeRef, isDragging } = useDraggable({
    id: internalId,
    disabled,
    data: { type: 'course', courseCode, containerId },
  });

  const className = `course-item${disabled ? ' disabled' : ''}${isDragging ? ' dragging' : ''
    }${isSelected && !isDragging && !disabled ? ' selected' : ''}${extraClassName ? ' ' + extraClassName : ''
    }`;

  return (
    <div
      ref={setNodeRef}
      {...attributes}
      {...listeners}
      className={className}
      onClick={(e) => {
        e.stopPropagation();
        onSelect(courseCode);
      }}
    >
      {courseCode}
    </div>
  );
};

// SortableCourse component for semester items
const SortableCourse = ({
  internalId,
  courseCode,
  disabled,
  isSelected,
  isDraggingFromSemester,
  onSelect,
  containerId,
  prerequisitesMet, // New prop
  removeButton,
}) => {
  const {
    attributes,
    listeners,
    setNodeRef,
    transform,
    transition,
    isDragging,
  } = useSortable({
    id: internalId,
    data: {
      type: 'course',
      courseCode,
      containerId,
    },
  });

  const style = {
    transform: CSS.Transform.toString(transform),
    transition,
  };

  const className = `course-item${disabled ? ' disabled' : ''}${isDragging ? ' dragging' : ''
    }${isDraggingFromSemester ? ' dragging-from-semester' : ''}${isSelected ? ' selected' : ''
    }`;

  return (
    <div
      ref={setNodeRef}
      style={style}
      {...attributes}
      {...listeners}
      className={className}
      onClick={(e) => {
        e.stopPropagation();
        onSelect(courseCode);
      }}
    >
      {courseCode}
      {!prerequisitesMet && (
        <img
          src={warningIcon}
          alt="Warning: prerequisites not met"
          className="warning-icon"
        />
      )}
      {removeButton}
    </div>
  );
};

// Droppable component
const Droppable = ({ id, children, className = 'semester-spot' }) => {
  const { setNodeRef } = useDroppable({
    id,
    data: {
      type: 'semester',
      containerId: id,
    },
  });

  return (
    <div
      ref={setNodeRef}
      className={className}
      data-semester-id={id}
      data-testid={id}
    >
      {children}
    </div>
  );
};

// Main component
const TimelinePage = ({ degreeId, timelineData, creditsRequired, isExtendedCredit }) => {
  const navigate = useNavigate();
  const [showCourseList, setShowCourseList] = useState(true);
  const [showCourseDescription, setShowCourseDescription] = useState(true);

  const [semesters, setSemesters] = useState([]);
  const [semesterCourses, setSemesterCourses] = useState({});
  const [isModalOpen, setIsModalOpen] = useState(false);
  const [searchQuery, setSearchQuery] = useState('');
  const [isECP, setIsECP] = useState(false);

  // Flatten and filter courses from all pools based on the search query

  const userData = localStorage.getItem('user');
  const user = JSON.parse(userData);
  const location = useLocation();

  const scrollWrapperRef = useRef(null);
  const autoScrollInterval = useRef(null);


  let { degree_Id, startingSemester, credits_Required, extendedCredit } = location.state || {};

  // console.log("isExtendedCredit: " + isExtendedCredit);
  // console.log("extendedCredit: " + extendedCredit);

  if (isExtendedCredit) {
    extendedCredit = true;
  }

  if (isExtendedCredit === null && extendedCredit === null) {
    extendedCredit = false;
  }

  // setIsECP(extendedCredit);

  if (!degree_Id) {
    degree_Id = degreeId;
  }

  if (!credits_Required) {
    if(creditsRequired && String(creditsRequired).trim()) {
      credits_Required = creditsRequired;
    }
    else {
      credits_Required = 120;
    }
  }

  if (extendedCredit) {
    credits_Required += 30;
  }

  //console.log(degreeId);  // Logs the degreeId passed from UploadTranscriptPage.js
  //console.log(extendedCredit); // Logs the timelineData passed from UploadTranscriptPage.js

  // Data
  const [isDesktop, setIsDesktop] = useState(window.innerWidth > 767);
  const [addButtonText, setAddButtonText] = useState('+ Add Semester');

  const [activeId, setActiveId] = useState(null);
  const [selectedCourse, setSelectedCourse] = useState(null);
  const [returning, setReturning] = useState(false);
  const [hasUnmetPrerequisites, setHasUnmetPrerequisites] = useState(false);
  const [totalCredits, setTotalCredits] = useState(0);

  // Add semester form state
  const [selectedSeason, setSelectedSeason] = useState('Fall');
  const [selectedYear, setSelectedYear] = useState('2025');
  // Fetching state
  const [coursePools, setCoursePools] = useState([]);
  const [deficiencyCredits, setDeficiencyCredits] = useState(0);
  const [deficiencyCourses, setDeficiencyCourses] = useState([]);
  const [loading, setLoading] = useState(true);
  const [error, setError] = useState(null);
  const toggleCourseList = () => setShowCourseList((prev) => !prev);
  const toggleCourseDescription = () =>
    setShowCourseDescription((prev) => !prev);

  const [allCourses, setAllCourses] = useState([]);
  const [showExempted, setShowExempted] = useState(true);
  const [hasUnsavedChanges, setHasUnsavedChanges] = useState(false); // Track if changes
  const [nextPath, setNextPath] = useState(null); // Track what new page should be
  const [showSaveModal, setShowSaveModal] = useState(false); // Popup for save
  const [showLeaveModal, setShowLeaveModal] = useState(false); // Popup for leave
  const [timelineName, setTimelineName] = useState('');
  const [tempName, setTempName] = useState('');

  const [courseInstanceMap, setCourseInstanceMap] = useState({});
  const [uniqueIdCounter, setUniqueIdCounter] = useState(0);

  let DEFAULT_EXEMPTED_COURSES = [];
  if (!extendedCredit) {
    DEFAULT_EXEMPTED_COURSES = [
      'MATH201',
      'MATH203',
      'MATH204',
      'MATH205',
      'MATH206',
      'CHEM205',
      'PHYS204',
      'PHYS205',
    ]
  }
  else {
    DEFAULT_EXEMPTED_COURSES = [
      'MATH201',
      'MATH206',
    ]
  }

  // Handle internal navigation (React)
  useBlocker(({ nextLocation }) => {
    if (hasUnsavedChanges) {
      setNextPath(nextLocation.pathname); // Store the intended destination
      setShowLeaveModal(true); // Show modal instead of navigating
      return true; // Block navigation
    }
    return false; // Allow navigation
  });

  // Handle external navigation
  useEffect(() => {
    const handleBeforeUnload = (event) => {
      if (hasUnsavedChanges) {
        event.preventDefault();
        event.returnValue = "You have unsaved changes. Are you sure you want to leave?"; // Custom message
      }
    };
    window.addEventListener("beforeunload", handleBeforeUnload);
    return () => window.removeEventListener("beforeunload", handleBeforeUnload);
  }, [hasUnsavedChanges]);

  // NEW: Fetch all courses from /courses/getAllCourses
  useEffect(() => {
    const fetchAllCourses = async () => {
      try {
        const response = await fetch(
          `${process.env.REACT_APP_SERVER}/courses/getAllCourses`,
          {
            method: 'POST',
            headers: {
              'Content-Type': 'application/json',
            },
          },
        );
        if (!response.ok) {
          throw new TimelineError('Failed to fetch all courses');
        }
        const data = await response.json();
        setAllCourses(data);
      } catch (err) {
        console.error('Error fetching all courses', err);
      }
    };

    fetchAllCourses();

    if (localStorage.getItem('Timeline_Name')) {
      if (
        localStorage.getItem('Timeline_Name') !== '' &&
        localStorage.getItem('Timeline_Name') !== 'null' &&
        localStorage.getItem('Timeline_Name') !== null
      ) {
        setTimelineName(localStorage.getItem('Timeline_Name'));
        setTempName(localStorage.getItem('Timeline_Name'));
      } else {
        setTimelineName('');
        setTempName('');
      }

      //console.log("Timeline Name Local Storage: ", localStorage.getItem("Timeline_Name"));
      //console.log("Timeline Name: ", timelineName);
    }
    setIsECP(extendedCredit);
  }, []);

  // NEW: Compute remaining courses not in the degree's course pools
  const normalizedDegreeCourseCodes = new Set(
    coursePools.flatMap((pool) =>
      pool.courses.map((course) => course.code.trim().toUpperCase()),
    ),
  );

  const remainingCourses = allCourses.filter(
    (course) =>
      !normalizedDegreeCourseCodes.has(course.code.trim().toUpperCase()),
  );

  // Sensors with activation constraints
  const mouseSensor = useSensor(MouseSensor, {
    activationConstraint: {
      distance: 5,
    },
  });
  const touchSensor = useSensor(TouchSensor, {
    activationConstraint: {
      delay: 100,
      tolerance: 5,
    },
  });

  const sensors = useSensors(mouseSensor, touchSensor);

  // Helper function to generate 2 years of semesters (6 semesters for 3 terms per year)
  const generateFourYearSemesters = (startSem) => {
    const termOrder = ['Winter', 'Summer', 'Fall'];
    const parts = startSem.split(' ');
    if (parts.length < 2) return [];
    let currentTerm = parts[0];
    let currentYear = parseInt(parts[1], 10);
    const semesters = [];
    for (let i = 0; i < 12; i++) {
      semesters.push(`${currentTerm} ${currentYear}`);
      // Get next term
      let currentIndex = termOrder.indexOf(currentTerm);
      currentIndex++;
      if (currentIndex >= termOrder.length) {
        currentIndex = 0;
        currentYear++;
      }
      currentTerm = termOrder[currentIndex];
    }
    return semesters;
  };

  // Fetch courses by degree on component mount
  useEffect(() => {
    const fetchCoursesByDegree = async () => {
      try {
        // console.log('Fetching courses by degree:', degreeId);
        const primaryResponse = await fetch(
          `${process.env.REACT_APP_SERVER}/courses/getByDegreeGrouped`,
          {
            method: 'POST',
            headers: {
              'Content-Type': 'application/json',
            },
            body: JSON.stringify({ degree: degree_Id }),
          },
        );
        if (!primaryResponse.ok) {
          const errorData = await primaryResponse.json();
          throw new TimelineError(
            errorData.error || `HTTP error! status: ${primaryResponse.status}`,
          );
        }
        const primaryData = await primaryResponse.json();

        let combinedData = primaryData;

        if (extendedCredit) {
          const extendedResponse = await fetch(
            `${process.env.REACT_APP_SERVER}/courses/getByDegreeGrouped`,
            {
              method: 'POST',
              headers: {
                'Content-Type': 'application/json',
              },
              body: JSON.stringify({ degree: 'ECP' }),
            },
          );
          if (!extendedResponse.ok) {
            const errorData = await extendedResponse.json();
            throw new TimelineError(
              errorData.error ||
              `HTTP error! status: ${extendedResponse.status}`,
            );
          }
          const extendedData = await extendedResponse.json();
          combinedData = primaryData.concat(extendedData);
        }

        if (location.state?.creditDeficiency) {
          const deficiencyPool = {
            poolName: 'Deficiencies',
            poolId: 'def-pool',
            courses: [
              {
                code: 'ESL202',
                title: 'ESL 202',
                credits: 3,
                description: 'Deficiency course',
                requisites: [],
              },
              {
                code: 'ESL204',
                title: 'ESL 204',
                credits: 4,
                description: 'Deficiency course',
                requisites: [],
              },
            ],
          };
          if (!combinedData.find((pool) => pool.poolId === 'def-pool')) {
            combinedData = [...combinedData, deficiencyPool];
            const totalDefCredits = deficiencyPool.courses.reduce(
              (sum, course) => sum + (course.credits || 0),
              0,
            );
            setDeficiencyCredits(totalDefCredits);
          }
        }

        setCoursePools(combinedData);
        setLoading(false);
      } catch (err) {
        console.error('Error fetching courses:', err);
        setError(err.message);
        setLoading(false);
      }
    };

    fetchCoursesByDegree();
  }, [degree_Id, location.state?.creditDeficiency, extendedCredit]);


  // Process timelineData and generate semesters and courses
  useEffect(() => {
    // Wait until coursePools have loaded.

    // console.log('coursePools:', coursePools);
    if (coursePools.length === 0) {
      console.log('Returning early, not building timeline yet.');
      return;
    }

    // --- Step 1. Separate exempted data from regular timelineData ---
    const nonExemptedData = [];
    let parsedExemptedCourses = [];

    if (timelineData.length > 0) {
      timelineData.forEach((data) => {
        let isExempted = false;
        // Check the old format: data.term
        if (data.term && typeof data.term === 'string') {
          isExempted = data.term.trim().toLowerCase() === 'exempted 2020';
        }
        // Check the new format: data.season and data.year
        else if (data.season && data.year) {
          isExempted =
            data.season.trim().toLowerCase() === 'exempted' &&
            parseInt(data.year, 10) === 2020;
        }

        if (isExempted) {
          // Extract courses from the exempted item.
          if (data.course && typeof data.course === 'string') {
            parsedExemptedCourses.push(data.course.trim());
          } else if (Array.isArray(data.courses)) {
            data.courses.forEach((course) => {
              if (typeof course === 'string') {
                parsedExemptedCourses.push(course.trim());
              }
            });
          }
        } else {
          // Add every timelineData item—even if courses is empty.
          nonExemptedData.push(data);
        }
      });
    } else {
      if (extendedCredit === null) {
        extendedCredit = false;
      }
      // console.log("eC: " + extendedCredit);
      // No timeline data available; use preset exempted courses.
      if (!extendedCredit) {
        parsedExemptedCourses = [
          'MATH201',
          'MATH203',
          'MATH204',
          'MATH205',
          'MATH206',
          'CHEM205',
          'PHYS204',
          'PHYS205',
        ];
      } else {
        parsedExemptedCourses = ['MATH201', 'MATH206'];
      }
    }

    // Remove duplicates.
    parsedExemptedCourses = [...new Set(parsedExemptedCourses)];

    // --- Step 2. Build the semester map from non-exempted data ---
    const semesterMap = {};
    const semesterNames = new Set();

    nonExemptedData.forEach((data) => {
      let term = '';
      // Default courses to an empty array if not provided.
      let courses = Array.isArray(data.courses)
        ? data.courses
          .map((course) => (typeof course === 'string' ? course.trim() : ''))
          .filter(Boolean)
        : [];

      if (data.term && typeof data.term === 'string') {
        term = data.term;
        // For old format, also check for a single course.
        if (data.course && typeof data.course === 'string') {
          courses.push(data.course.trim());
        }
      } else if (data.season && data.year) {
        let formattedYear = data.year;
        term =
          data.season.trim().toLowerCase() === 'exempted'
            ? 'Exempted'
            : `${data.season} ${data.year}`;
      }

      if (term) {
        // Even if courses is empty, create the semester.
        if (!semesterMap[term]) {
          semesterMap[term] = [];
        }
        semesterMap[term].push(...courses);
        semesterNames.add(term);
      }
    });

    // If a startingSemester is provided, generate missing empty semesters.
    if (startingSemester) {
      const generatedSemesters = generateFourYearSemesters(startingSemester);
      generatedSemesters.forEach((sem) => {
        if (!semesterNames.has(sem)) {
          semesterNames.add(sem);
          semesterMap[sem] = []; // This semester remains empty.
        }
      });
    }

    // --- Step 3. Insert the parsed exempted courses as a dedicated "Exempted" term ---
    if (parsedExemptedCourses.length > 0) {
      const exemptedKey = 'Exempted';
      semesterNames.add(exemptedKey);
      if (!semesterMap[exemptedKey]) {
        semesterMap[exemptedKey] = [];
      }
      parsedExemptedCourses.forEach((courseCode) => {
        if (!semesterMap[exemptedKey].includes(courseCode)) {
          semesterMap[exemptedKey].push(courseCode);
        }
      });
    }

    // --- Step 4. Sort the semesters ---
    const sortedSemesters = Array.from(semesterNames).sort((a, b) => {
      if (a.trim().toLowerCase() === 'exempted') return -1;
      if (b.trim().toLowerCase() === 'exempted') return 1;
      const order = { Winter: 1, Summer: 2, Fall: 3, Fall_Winter: 4 };
      const [seasonA, yearA] = a.split(' ');
      const [seasonB, yearB] = b.split(' ');
      if (yearA !== yearB) {
        return parseInt(yearA, 10) - parseInt(yearB, 10);
      }
      return order[seasonA] - order[seasonB];
    });

    // --- Step 5. Update state ---
    setSemesters(
      sortedSemesters.map((term) => {
        const [season, year] = term.split(' ');

        let displayYear = year;
        if (season === 'Fall/Winter') {
          displayYear = `${year}-${(parseInt(year, 10) + 1) % 100}`;
        }
        return {
          id: term,
          name: `${season} ${displayYear}`,
        };
      }),
    );
    setSemesterCourses(() => {
      const newSemesterCourses = {};
      let newUniqueCounter = uniqueIdCounter; // start from current counter
      const newCourseInstanceMap = { ...courseInstanceMap };
      sortedSemesters.forEach((term) => {
        // Get the generic course codes from the semesterMap:
        const genericCodes = semesterMap[term] || [];
        // If duplicates exist, you can filter them out (each course should only appear once per semester)
        const uniqueGenericCodes = Array.from(new Set(genericCodes));
        newSemesterCourses[term] = uniqueGenericCodes.map((code) => {
          const uniqueId = `${code}-${newUniqueCounter}`;
          newUniqueCounter++;
          newCourseInstanceMap[uniqueId] = code;
          return uniqueId;
        });
      })
      setUniqueIdCounter(newUniqueCounter);
      setCourseInstanceMap(newCourseInstanceMap);
      return newSemesterCourses;
    });
    // console.log('Building semesterMap from timelineData:', timelineData);
    // console.log('Resulting semesterMap:', semesterMap);


  }, [timelineData, coursePools, extendedCredit, startingSemester]);

  useEffect(() => {
    const handleResize = () => {
      setIsDesktop(window.innerWidth > 767);
      if (window.innerWidth > 999) {
        setAddButtonText('+ Add Semester');
      } else {
        setAddButtonText('+');
      }
    };
    window.addEventListener('resize', handleResize);
    return () => window.removeEventListener('resize', handleResize);
  }, []);

  useEffect(() => {
    if (!isDesktop) {
      setShowCourseList(false);
      setShowCourseDescription(false);
    }
  }, [isDesktop]);

  const [shakingSemesterId, setShakingSemesterId] = useState(null);

  // ---------------- ADD / REMOVE Semesters ----------------
  const SEASON_ORDER = {
    Winter: 1,
    Summer: 2,
    Fall: 3,
    Fall_Winter: 4,
  };

  function compareSemesters(a, b) {
    // a.name might be "Fall 2026" => [ "Fall", "2026" ]
    const [seasonA, yearA] = a.name.split(' ');
    const [seasonB, yearB] = b.name.split(' ');

    // Convert year from string to number
    const yearNumA = parseInt(yearA, 10);
    const yearNumB = parseInt(yearB, 10);

    // First compare the numeric year
    if (yearNumA !== yearNumB) {
      return yearNumA - yearNumB;
    }
    // If same year, compare season order
    return SEASON_ORDER[seasonA] - SEASON_ORDER[seasonB];
  }

  const handleAddSemester = () => {
    let formattedYear = selectedYear;
    let displayYear = selectedYear; // This will store YYYY-YY for name

    if (
      selectedSeason === 'Fall/Winter' &&
      !String(selectedYear).includes('-')
    ) {
      const startYear = parseInt(selectedYear, 10);
      displayYear = `${startYear}-${(startYear + 1) % 100}`;
    }

    const id = `${selectedSeason} ${selectedYear}`;
    const name = `${selectedSeason} ${displayYear}`;

    // Prevent duplicates
    if (semesters.some((sem) => sem.id === id)) {
      alert(`Semester ${name} is already added.`);
      return;
    }

    setHasUnsavedChanges(true);
    
    // 1) Add the new semester to the "semesters" array, then sort
    setSemesters((prev) => {
      const newSemesters = [...prev, { id, name }];
      newSemesters.sort(compareSemesters);
      return newSemesters;
    });

    setSemesterCourses((prev) => {
      if (!prev[id]) {
        return { ...prev, [id]: [] };
      }
      return prev;
    });

    setIsModalOpen(false);
  };

  const handleRemoveSemester = (semesterId) => {
    setSemesters((prev) => prev.filter((s) => s.id !== semesterId));
    setSemesterCourses((prev) => {
      const updated = { ...prev };
      delete updated[semesterId];
      setHasUnsavedChanges(true);
      return updated;
    });
  };

  // ----------------------------------------------------------------------
  const isCourseAssigned = (courseCode) => {
    for (const semesterId in semesterCourses) {
      if (semesterId === 'courseList') continue;
      if (semesterCourses[semesterId].includes(courseCode)) {
        return true;
      }
    }
    return false;
  };

  const handleDragStart = (event) => {
    setReturning(false);
    const internalId = String(event.active.id);
    let genericCode;
    if (internalId.startsWith("source-")) {
      genericCode = internalId.replace("source-", "");
    } else {
      genericCode = courseInstanceMap[internalId] || internalId;
    }
    const course = allCourses.find((c) => c.code === genericCode);
    if (course) {
      setSelectedCourse(course);
    }
    setActiveId(internalId);
  };

  const findSemesterIdByCourseCode = (courseCode, semesters) => {
    for (const semesterId in semesters) {
      if (semesters[semesterId].includes(courseCode)) {
        return semesterId;
      }
    }
    return null;
  };

  const shakeSemester = (semId) => {
    setShakingSemesterId(semId);
    setTimeout(() => {
      setShakingSemesterId(null);
    }, 2000);
  };

  const handleDragEnd = (event) => {
    const { active, over } = event;
    const uniqueId = String(active.id); // courseCode
    const sourceContainer = active.data.current.containerId;
    let draggedId = uniqueId; // initially, this is the generic course code if from courseList
    const draggedGeneric = active.data.current.courseCode;
    // If dragged from the course list, generate a new unique instance ID
    if (sourceContainer === 'courseList') {
      const newUniqueId = `${draggedGeneric}-${uniqueIdCounter}`;
      setUniqueIdCounter((prev) => prev + 1);
      // Update the mapping so that the unique id points to the generic course code
      setCourseInstanceMap((prev) => ({
        ...prev,
        [newUniqueId]: active.data.current.courseCode,
      }));

      draggedId = newUniqueId;
    }

    if (!over) {
      setActiveId(null);
      document.querySelector('.semesters')?.classList.remove('no-scroll');
      return;
    }


    setSemesterCourses((prevSemesters) => {
      setHasUnsavedChanges(true);
      const updatedSemesters = { ...prevSemesters };
      let overSemesterId, overIndex;

      if (over.data.current?.type === 'semester') {
        overSemesterId = over.data.current.containerId;
        // Ensure the target semester exists.
        if (!updatedSemesters[overSemesterId]) {
          updatedSemesters[overSemesterId] = [];
        }
        const targetCourses = updatedSemesters[overSemesterId];
        const exists = targetCourses.some(
          (code) => (courseInstanceMap[code] || code) === draggedGeneric
        );
        if (exists) return prevSemesters;
        overIndex = targetCourses.length;
      } else if (over.data.current?.type === 'course') {
        overSemesterId = over.data.current.containerId;
        if (!updatedSemesters[overSemesterId]) {
          updatedSemesters[overSemesterId] = [];
        }
        const targetCourses = updatedSemesters[overSemesterId];
        const exists = targetCourses.some(
          (code) => (courseInstanceMap[code] || code) === draggedGeneric
        );
        if (exists) return prevSemesters;
        overIndex = targetCourses.indexOf(over.id);
        if (draggedId === over.id) return prevSemesters; // Dropped onto itself
      } else {
        overSemesterId = findSemesterIdByCourseCode(over.id, updatedSemesters);
        if (!overSemesterId) return prevSemesters;
        if (!updatedSemesters[overSemesterId]) {
          updatedSemesters[overSemesterId] = [];
        }
        const targetCourses = updatedSemesters[overSemesterId];
        const exists = targetCourses.some(
          (code) => (courseInstanceMap[code] || code) === draggedGeneric
        );
        if (exists) return prevSemesters;
        overIndex = targetCourses.indexOf(over.id);
      }

      // Remove the dragged course from its current semester (if present)
      const activeSemesterId = findSemesterIdByCourseCode(draggedId, updatedSemesters);
      if (activeSemesterId) {
        updatedSemesters[activeSemesterId] = updatedSemesters[activeSemesterId].filter(
          (code) => code !== draggedId
        );
      }

      // Ensure the target semester exists before inserting.
      if (overSemesterId && !updatedSemesters[overSemesterId]) {
        updatedSemesters[overSemesterId] = [];
      }

      if (overSemesterId) {
        updatedSemesters[overSemesterId].splice(overIndex, 0, draggedId);
      }

      // Check if we exceed the limit
      const overSemesterObj = semesters.find(
        (s) => s.id === overSemesterId,
      );
      if (!overSemesterObj) return prevSemesters; // safety check

      // Sum up the credits in the new semester
      const thisSemesterCourses = updatedSemesters[overSemesterId];
      let sumCredits = 0;
      for (let cCode of thisSemesterCourses) {
        const genericCode = courseInstanceMap[cCode] || cCode;
        const course = allCourses.find((c) => c.code === genericCode);

        if (course?.credits) {
          sumCredits += course.credits;
        }
      }

      // Compare with max
      const maxAllowed = getMaxCreditsForSemesterName(overSemesterObj.name);

      if (sumCredits > maxAllowed) {
        shakeSemester(overSemesterId);
      }
      return updatedSemesters;
    });


    setActiveId(null);
    document.querySelector('.semesters')?.classList.remove('no-scroll');
  };

  const handleDragCancel = () => {
    setActiveId(null);
    document.querySelector('.semesters')?.classList.remove('no-scroll');
  };

  const handleReturn = (courseCode) => {
    setReturning(true);
    setHasUnsavedChanges(true);

    setSemesterCourses((prevSemesters) => {
      const updatedSemesters = { ...prevSemesters };
      for (const semesterId in updatedSemesters) {
        updatedSemesters[semesterId] = updatedSemesters[semesterId].filter(
          (code) => code !== courseCode,
        );
      }
      return updatedSemesters;
    });
  };

  const handleCourseSelect = (code) => {
    let genericCode = code;
    if (code.startsWith("source-")) {
      genericCode = code.replace("source-", "");
    } else {
      genericCode = courseInstanceMap[code] || code;
    }
    const course = allCourses.find((c) => c.code === genericCode);
    if (course) {
      setSelectedCourse(course);
    }
  };


  const ECP_EXTRA_CREDITS = 30; // Extra credits for ECP students

  // Calculate total credits whenever semesterCourses changes
  useEffect(() => {
    const calculateTotalCredits = () => {
      let unmetPrereqFound = false;

      // Build a map: poolId -> { assigned: number, max: number }
      // assigned is how many credits we've added so far
      // max is parsed from the pool name
      const poolCreditMap = {};

      // Initialize each pool with a max credits limit
      coursePools.forEach((pool) => {
        const maxFromName = parseMaxCreditsFromPoolName(pool.poolName);
        poolCreditMap[pool.poolId] = {
          assigned: 0,
          max: maxFromName,
        };
      });

      // Add remaining courses to the poolCreditMap with no pool-specific maximum
      remainingCourses.forEach((course) => {
        const poolId = 'remaining'; // A generic pool for remaining courses
        if (!poolCreditMap[poolId]) {
          poolCreditMap[poolId] = {
            assigned: 0,
            max: Infinity, // No max limit for remaining courses
          };
        }
      });

      const lastOccurrence = {};
      semesters.forEach((sem, index) => {
        if (sem.id.toLowerCase() === 'exempted') return;
        const courseInstances = semesterCourses[sem.id] || [];
        courseInstances.forEach((instanceId) => {
          const genericCode = courseInstanceMap[instanceId] || instanceId;
          // Always override, so the last (largest index) is stored.
          lastOccurrence[genericCode] = index;
        });
      });

      // Go through each semester (EXCEPT 'Exempted') and sum assigned credits
      for (const semesterId in semesterCourses) {
        if (semesterId.toLowerCase() === 'exempted') {
          // Skip counting courses in 'Exempted'
          continue;
        }

        const courseCodes = semesterCourses[semesterId];
        const currentSemesterIndex = semesters.findIndex(
          (s) => s.id === semesterId,
        );

        courseCodes.forEach((instanceId) => {
          const genericCode = courseInstanceMap[instanceId] || instanceId;
          if (currentSemesterIndex !== lastOccurrence[genericCode]) {
            return; // Skip if not the last occurrence
          }

          // Find which pool this course belongs to
          let pool = coursePools.find((p) =>
            p.courses.some((c) => c.code === genericCode),
          );

          // If not in coursePools, check if it belongs to remainingCourses
          if (!pool) {
            pool = { poolId: 'remaining', courses: remainingCourses }; // Use the remaining pool
          }

          if (!pool) return; // course not found in any pool (shouldn't happen, but just in case)

          // Find the actual course object
          const course = pool.courses.find((c) => c.code === genericCode);
          if (!course) return;

          // Check prerequisites
          const prerequisitesMet = arePrerequisitesMet(
            genericCode,
            currentSemesterIndex,
          );
          if (!prerequisitesMet) {
            unmetPrereqFound = true;
          }

          // Add credits to the pool’s assigned sum, up to the pool’s max
          const poolData = poolCreditMap[pool.poolId];
          const newSum = poolData.assigned + (course.credits || 0);
          poolData.assigned = Math.min(poolData.max, newSum);
        });
      }

      // Sum up the assigned credits from all pools
      const total = Object.values(poolCreditMap).reduce(
        (sum, poolData) => sum + poolData.assigned,
        0,
      );

      setTotalCredits(total);
      setHasUnmetPrerequisites(unmetPrereqFound);
    };

    calculateTotalCredits();
  }, [semesterCourses, semesters, coursePools, deficiencyCredits]);

  // Function to check if prerequisites and corequisites are met
  const arePrerequisitesMet = (courseCode, currentSemesterIndex) => {
    const genericCode = courseInstanceMap[courseCode] || courseCode;
    const course = allCourses.find((c) => c.code === genericCode);

    // console.log(`Checking prerequisites for course ${courseCode} in semester index ${currentSemesterIndex}`);

    if (!course || !course.requisites || course.requisites.length === 0) {
      // console.log(`Course ${courseCode} has no requisites.`);
      return true;
    }

    // Separate prerequisites and corequisites
    const prerequisites = course.requisites.filter(
      (r) => r.type.toLowerCase() === 'pre',
    );
    const corequisites = course.requisites.filter(
      (r) => r.type.toLowerCase() === 'co',
    );

    // console.log(`Course ${courseCode} prerequisites:`, prerequisites);
    // console.log(`Course ${courseCode} corequisites:`, corequisites);

    // Collect all courses scheduled in semesters before the current one
    const completedCourses = [];
    for (let i = 0; i < currentSemesterIndex; i++) {
      const semesterId = semesters[i]?.id;
      const coursesInSemester = semesterCourses[semesterId] || [];
      coursesInSemester.forEach((instanceId) => {
        const generic = courseInstanceMap[instanceId] || instanceId;
        completedCourses.push(generic);
      });
    }

    // console.log(`Completed courses before current semester:`, completedCourses);

    // Check prerequisites
    const prereqMet = prerequisites.every((prereq) => {
      if (prereq.group_id) {
        // For grouped prerequisites, at least one in the group must be completed
        const group = prerequisites.filter(
          (p) => p.group_id === prereq.group_id,
        );
        return group.some((p) => completedCourses.includes(p.code2));
        // console.log(`Group ${prereq.group_id} met:`, result);

      } else {
        // Single prerequisite
        return completedCourses.includes(prereq.code2);

      }
    });

    const currentSemesterId = semesters[currentSemesterIndex]?.id;
    const currentCourses = (semesterCourses[currentSemesterId] || []).map(
      (instanceId) => courseInstanceMap[instanceId] || instanceId
    );

    // Check corequisites
    const coreqMet = corequisites.every((coreq) => {
      if (coreq.group_id) {
        const group = corequisites.filter((c) => c.group_id === coreq.group_id);
        return group.some((c) => currentCourses.includes(c.code2));
      } else {
        return currentCourses.includes(coreq.code2);
      }
    });

    // console.log(`Corequisites met for course ${courseCode}:`, corequisitesMet);

    return prereqMet && coreqMet;
    // console.log(`Prerequisites and Corequisites met for course ${courseCode}:`, finalResult);


  };

  // The Gina Cody School of Engineering and Computer Science at Concordia University has the following credit limits for full-time students:
  // limit is 14 summer; Fall Winter 15.
  function getMaxCreditsForSemesterName(semesterName) {
    if (semesterName.toLowerCase().includes('summer')) {
      return 15;
    }
    return 19;
  }

  function parseMaxCreditsFromPoolName(poolName) {
    // Regex to find e.g. "(47.5 credits)"
    const match = poolName.match(/\(([\d.]+)\s*credits?\)/i);
    if (match) {
      return parseFloat(match[1]); // 47.5
    }
    return Infinity; // fallback if we can't parse a number
  }

  //   // Optionally log the data for debugging purposes
  //   //console.log('Saved Timeline:', timelineData);
  // };
  const confirmSaveTimeline = async (tName) => {
    // Ensure a valid timeline name is provided.
    if (!tName.trim()) {
      alert('Timeline name is required!');
      return;
    }
    setTimelineName(tName);

    if (!user) {
      //setHasUnsavedChanges(false); // Not sure what to do about this
      navigate('/signin');
      return;
    }

    // Build final timeline data from all semesters.
    const finalTimelineData = [];
    const exempted_courses = [];

    semesters.forEach((semester) => {
      // Split the semester name into season and year.
      const [season, year = '2020'] = semester.name.split(' ');

      // If this semester is "Exempted" or "Transfered Courses", collect its courses.
      if (
        semester.id.trim().toLowerCase() === 'exempted' ||
        semester.id.trim().toLowerCase() === 'transfered courses'
      ) {
        (semesterCourses[semester.id] || []).forEach((courseCode) => {
          const genericCode = courseInstanceMap[courseCode] || courseCode;
          const course = allCourses.find((c) => c.code === genericCode);
          if (course && course.code) {
            exempted_courses.push(course.code);
          } else {
            console.warn(`Course not found or missing code for: ${courseCode}`);
          }
        });
      }

      // Build the courses array for this semester.
      const coursesForSemester = (semesterCourses[semester.id] || [])
        .map((courseCode) => {
          const genericCode = courseInstanceMap[courseCode] || courseCode;
          const course = allCourses.find((c) => c.code === genericCode);
          return course && course.code ? { courseCode: course.code } : null;
        })
        .filter(Boolean);

      // Convert year to integer.
      const yearInt = isNaN(parseInt(year, 10)) ? 2020 : parseInt(year, 10);

      // Always include the semester, even if it has no courses.
      finalTimelineData.push({
        season,
        year: yearInt,
        courses: coursesForSemester,
      });
    });

    if (finalTimelineData.length === 0 && exempted_courses.length === 0) {
      alert('No valid data to save.');
      setHasUnsavedChanges(false);
      return;
    }

    // Build the payload for the timeline.
    const userTimeline = [
      {
        user_id: user.id,
        name: tName,
        items: finalTimelineData.map((item) => ({
          season: item.season,
          year: item.year,
          courses: item.courses.map((course) => course.courseCode),
        })),
        isExtendedCredit: extendedCredit || false,
      },
    ];

    const user_id = userTimeline[0].user_id;
    const timelineNameToSend = userTimeline[0].name;
    const items = userTimeline[0].items;
    const isExtendedCredit = userTimeline[0].isExtendedCredit;

    // Save Exempted Courses.
    try {
      const responseExemptions = await fetch(
        `${process.env.REACT_APP_SERVER}/exemption/create`,
        {
          method: 'POST',
          headers: { 'Content-Type': 'application/json' },
          body: JSON.stringify({ coursecodes: exempted_courses, user_id }),
        },
      );
      const dataExemptions = await responseExemptions.json();
      if (!responseExemptions.ok) {
        alert(
          'Error saving Exempted Courses: ' + (dataExemptions.message || ''),
        );
      }
    } catch (error) {
      Sentry.captureException(error);
      console.error('Error saving Exempted Courses:', error);
      alert('An error occurred while saving your timeline.');
    }

    // Save deficiency courses.
    try {
      const responseDeficiency = await fetch(
        `${process.env.REACT_APP_SERVER}/deficiency/create`,
        {
          method: 'POST',
          headers: { 'Content-Type': 'application/json' },
          body: JSON.stringify({
            coursepool: deficiencyCourses,
            user_id,
            creditsRequired: deficiencyCredits,
          }),
        },
      );
      // Optionally check responseDeficiency here.
    } catch (err) {
      Sentry.captureException(err);
      console.error('Error saving deficiency', err);
    }

    // Save the complete timeline.
    try {
      const responseTimeline = await fetch(`${process.env.REACT_APP_SERVER}/timeline/save`, {
        method: 'POST',
        headers: { 'Content-Type': 'application/json' },
        body: JSON.stringify({ 
            user_id, 
            name: timelineNameToSend, 
            items, 
            degree_id: degree_Id, 
            isExtendedCredit 
          }),
      },
    );
      const dataTimeline = await responseTimeline.json();
      if (responseTimeline.ok) {
        alert('Timeline saved successfully!');
        setHasUnsavedChanges(false);
        setShowSaveModal(false); // Close the modal
        // Navigate after saving
        setTimeout(() => {
          navigate('/user');  // Trigger navigation after delay due to setHasUnsavedChanges(false)
        }, 250);
      } else {
        alert('Error saving Timeline: ' + (dataTimeline.message || ''));
      }
    } catch (error) {
      Sentry.captureException(error);
      console.error('Error saving timeline:', error);
      alert('An error occurred while saving your timeline.');
    }
  };

  // Function to handle mouse move over the scrollable container
  const handleScrollMouseMove = (e) => {
    const wrapper = scrollWrapperRef.current;
    if (!wrapper) return;

    const rect = wrapper.getBoundingClientRect();
    // Calculate x position relative to the container
    const mouseX = e.clientX - rect.left;
    const threshold = 50;
    let direction = 0;

    if (mouseX < threshold) {
      direction = -1;
    } else if (mouseX > rect.width - threshold) {
      direction = 1;
    } else {
      direction = 0;
    }

    if (direction !== 0) {
      wrapper.classList.add('scrolling');
      if (!autoScrollInterval.current) {
        autoScrollInterval.current = setInterval(() => {
          // Adjust the speed
          wrapper.scrollLeft += direction * 15;
        }, 30);
      }
    } else {
      // Remove the visual cue and stop scrolling if mouse is not in the edge zone
      wrapper.classList.remove('scrolling');
      if (autoScrollInterval.current) {
        clearInterval(autoScrollInterval.current);
        autoScrollInterval.current = null;
      }
    }
  };

  const handleScrollMouseLeave = () => {
    const wrapper = scrollWrapperRef.current;
    if (!wrapper) return;
    wrapper.classList.remove('scrolling');
    if (autoScrollInterval.current) {
      clearInterval(autoScrollInterval.current);
      autoScrollInterval.current = null;
    }
  };

  const exportTimelineToPDF = () => {
    const input = document.querySelector('.timeline-middle-section');
    const scrollWrapper = document.querySelector('.timeline-scroll-wrapper');
    const addSemesterButton = document.querySelector('.add-semester-button');
    const deleteButtons = input.querySelectorAll('.remove-semester-btn, .remove-course-btn');

    if (!input || !scrollWrapper) {
      alert('Timeline section not found');
      return;
    }

    // Backup original styles
    const originalHeight = input.style.height;
    const originalOverflow = input.style.overflow;
    const originalScrollHeight = scrollWrapper.style.height;
    const originalWrapperOverflow = scrollWrapper.style.overflow;
    const originalButtonDisplay = addSemesterButton?.style.display;

    // Hide the add semester button
    if (addSemesterButton) {
      addSemesterButton.style.display = 'none';
    }

    // Hide delete buttons in semesters
    deleteButtons.forEach((btn) => {
      btn.style.display = 'none';
    });

    // Temporarily force full height for PDF capture
    const originalScrollLeft = scrollWrapper.scrollLeft;
    const originalScrollTop = scrollWrapper.scrollTop;

    input.style.height = 'auto';
    input.style.overflow = 'visible';
    scrollWrapper.style.height = 'auto';
    scrollWrapper.style.overflow = 'visible';

    // Expand the wrapper to full scrollable width & height
    const fullWidth = scrollWrapper.scrollWidth;
    const fullHeight = scrollWrapper.scrollHeight;

    html2canvas(scrollWrapper, {
      scale: 2,
      useCORS: true,
      width: fullWidth,
      height: fullHeight,
      windowWidth: fullWidth,
      windowHeight: fullHeight,
    })
      .then(canvas => {
        const imgData = canvas.toDataURL('image/png');
        const pdfWidth = canvas.width;
        const pdfHeight = canvas.height;

        const pdf = new jsPDF('l', 'px', [pdfWidth, pdfHeight]);
        pdf.addImage(imgData, 'PNG', 0, 0, pdfWidth, pdfHeight);
        pdf.save('timeline.pdf');
      })
      .catch(error => {
        console.error('Error generating PDF:', error);
        alert('Failed to generate PDF.');
      })
      .finally(() => {
        // Restore original styles
        input.style.height = originalHeight;
        input.style.overflow = originalOverflow;
        scrollWrapper.style.height = originalScrollHeight;
        scrollWrapper.style.overflow = originalWrapperOverflow;
        scrollWrapper.scrollLeft = originalScrollLeft;
        scrollWrapper.scrollTop = originalScrollTop;

        if (addSemesterButton) addSemesterButton.style.display = originalButtonDisplay;
        deleteButtons.forEach(btn => (btn.style.display = ''));
      });
  };
;
;



  // ----------------------------------------------------------------------------------------------------------------------
  return (
    <motion.div
      initial={{ opacity: 0 }}
      animate={{ opacity: 1 }}
      exit={{ opacity: 0 }}
      transition={{ duration: 0.7 }}
    >
      <DndContext
        sensors={sensors}
        collisionDetection={closestCorners}
        onDragStart={handleDragStart}
        onDragEnd={handleDragEnd}
        onDragCancel={handleDragCancel}
      >
        {/* We blur the background content when modal is open */}
        <div className={`timeline-container ${isModalOpen ? 'blurred' : ''}`}>
          {/* Loading and Error States */}
          {loading && (
            <div className="loading-container">
              <p>Loading courses...</p>
            </div>
          )}

          {error && (
            <div className="error-container">
              <p>Error: {error}</p>
            </div>
          )}

          {!loading && !error && (
            <>
              {/* Total Credits Display */}
              <div className="credits-display">
                <h4>
                  Total Credits Earned: {totalCredits} /{' '}
                  {credits_Required + deficiencyCredits}
                </h4>
                <div className="timeline-buttons-container">
                  <button
                    className="save-timeline-button"
                    onClick={() =>
                      timelineName
                        ? confirmSaveTimeline(timelineName)
                        : setShowSaveModal(true)
                    }
                  >
                    Save Timeline
                  </button>
                  <button className="download-timeline-button" onClick={exportTimelineToPDF}>
                    <img src={downloadIcon} alt="Download Icon" className="download-icon" />
                    Download
                  </button>
                </div>
              </div>

              <div className="timeline-page">
                <Droppable
                  className="courses-with-button"
                  id="courses-with-button"
                >
                  <div
                    className={`timeline-left-bar ${showCourseList ? '' : 'hidden'}`}
                  >
                    {showCourseList && (
                      <div>
                        <h4>Course List</h4>
                        {/* Search input field */}
                        <input
                          type="text"
                          placeholder="Search courses..."
                          value={searchQuery}
                          onChange={(e) => setSearchQuery(e.target.value)}
                          className="course-search-input"
                        />

                        <div className="course-list-container-timeline">
                          <Droppable
                            id="courseList"
                            className="course-list"
                            style={{ color: 'red' }}
                          >
                            <Accordion>
                              {coursePools.map((coursePool) => {
                                // Determine if any course in this pool matches the search query.
                                const poolMatches =
                                  searchQuery.trim() === '' ||
                                  coursePool.courses.some((course) =>
                                    course.code
                                      .toLowerCase()
                                      .includes(searchQuery.toLowerCase()),
                                  );
                                return (
                                  <Accordion.Item
                                    eventKey={coursePool.poolName}
                                    key={coursePool.poolId}
                                    className={
                                      searchQuery.trim() !== '' && !poolMatches
                                        ? 'hidden-accordion'
                                        : ''
                                    }
                                  >
                                    <Accordion.Header>
                                      {coursePool.poolName}
                                    </Accordion.Header>
                                    <Accordion.Body>
                                      <Container>
                                        {coursePool.courses.map((course) => {
                                          const courseMatches =
                                            searchQuery.trim() === '' ||
                                            course.code
                                              .toLowerCase()
                                              .includes(
                                                searchQuery.toLowerCase(),
                                              );
                                          return (
                                            <DraggableCourse
                                              key={`source-${course.code}`}
                                              internalId={`source-${course.code}`}
                                              courseCode={course.code}
                                              title={course.code}
                                              disabled={false}
                                              isReturning={returning}
                                              isSelected={
                                                selectedCourse?.code ===
                                                course.code
                                              }
                                              onSelect={handleCourseSelect}
                                              containerId="courseList"
                                              className={
                                                !courseMatches
                                                  ? 'hidden-course'
                                                  : ''
                                              }
                                            />
                                          );
                                        })}
                                      </Container>
                                    </Accordion.Body>
                                  </Accordion.Item>
                                );
                              })}
                              {/* Similarly, for the Remaining Courses Accordion */}
                              <Accordion.Item
                                eventKey="remaining-courses"
                                key="remaining-courses"
                                className={
                                  searchQuery.trim() !== '' &&
                                    !remainingCourses.some((course) =>
                                      course.code
                                        .toLowerCase()
                                        .includes(searchQuery.toLowerCase()),
                                    )
                                    ? 'hidden-accordion'
                                    : ''
                                }
                              >
                                <Accordion.Header>
                                  Remaining Courses
                                </Accordion.Header>
                                <Accordion.Body>
                                  <Container>
                                    {remainingCourses.map((course) => {
                                      const courseMatches =
                                        searchQuery.trim() === '' ||
                                        course.code
                                          .toLowerCase()
                                          .includes(searchQuery.toLowerCase());
                                      return (
                                        <DraggableCourse
                                          key={`${course.code}-${isCourseAssigned(course.code)}`}
                                          id={course.code}
                                          title={course.code}
                                          disabled={isCourseAssigned(
                                            course.code,
                                          )}
                                          isReturning={returning}
                                          isSelected={
                                            selectedCourse?.code === course.code
                                          }
                                          onSelect={handleCourseSelect}
                                          containerId="courseList"
                                          className={
                                            !courseMatches
                                              ? 'hidden-course'
                                              : ''
                                          }
                                        />
                                      );
                                    })}
                                  </Container>
                                </Accordion.Body>
                              </Accordion.Item>
                            </Accordion>
                          </Droppable>
                        </div>
                      </div>
                    )}
                  </div>

                  <button
                    className="left-toggle-button"
                    onClick={toggleCourseList}
                  >
                    {showCourseList ? '◀' : '▶'}
                  </button>
                </Droppable>

                <div className="timeline-middle-section">
                  <div className="timeline-header">
                    <div className="timeline-title">
                      {timelineName && timelineName !== 'null' ? (
                        <h2>{timelineName}</h2>
                      ) : (
                        <h2>My Timeline</h2>
                      )}
                    </div>
                    <button
                      className="add-semester-button"
                      onClick={() => setIsModalOpen(true)}
                    >
                      {addButtonText}
                    </button>
                  </div>

                  <div
                    className="timeline-scroll-wrapper"
                    ref={scrollWrapperRef}
                    onMouseMove={handleScrollMouseMove}
                    onMouseLeave={handleScrollMouseLeave}
                    onWheel={(e) => {
                      e.preventDefault();
                      e.currentTarget.scrollLeft += e.deltaY;
                    }}
                  >
                    <div className="semesters">
                      {semesters.map((semester, index) => {
                        // 1) Calculate total credits for this semester
                        const isExempted = semester.id
                          .trim()
                          .toLowerCase()
                          .startsWith('exempted');

                        const sumCredits = semesterCourses[semester.id]
                          .map((cCode) => {
                            // Look for the course in both coursePools and remainingCourses
                            const courseInPool = coursePools
                              .flatMap((pool) => pool.courses)
                              .find((c) => c.code === cCode);

                            // If course is not in coursePools, check in remainingCourses
                            const courseInRemaining = remainingCourses.find(
                              (c) => c.code === cCode,
                            );

                            // Choose the course found in either pool or remaining courses
                            const course = courseInPool || courseInRemaining;

                            return course ? course.credits : 0; // Return the course's credits or 0 if not found
                          })
                          .reduce((sum, c) => sum + c, 0);

                        // 2) Compare to max limit
                        const maxAllowed = getMaxCreditsForSemesterName(
                          semester.name,
                        );
                        const isOver = sumCredits > maxAllowed;

                        // 3) “semester-credit” + conditionally add “over-limit-warning”
                        const creditClass = isOver
                          ? 'semester-credit over-limit-warning'
                          : 'semester-credit';

                        return (
                          <div
                            key={semester.id}
                            className={`semester ${isExempted ? 'hidden-accordion' : ''} ${shakingSemesterId === semester.id
                              ? 'exceeding-credit-limit'
                              : ''
                              }`}
                          >
                            <Droppable id={semester.id} color="pink">
                              <h3>{semester.name}</h3>
                              <SortableContext
                                items={semesterCourses[semester.id]}
                                strategy={verticalListSortingStrategy}
                              >
                                {semesterCourses[semester.id].map(
                                  (instanceId) => {
                                    const genericCode = courseInstanceMap[instanceId] || instanceId;
                                    const course = allCourses.find((c) => c.code === genericCode);
                                    if (!course) return null;
                                    const isSelected =
                                      selectedCourse?.code === course.code;
                                    const isDraggingFromSemester =
                                      activeId === instanceId;

                                    // Check if prerequisites are met
                                    const prerequisitesMet =
                                      arePrerequisitesMet(course.code, index);


                                    return (
                                      <SortableCourse
                                        key={instanceId}
                                        internalId={instanceId}
                                        courseCode={allCourses.find((c) => c.code === (courseInstanceMap[instanceId] || instanceId)).code}
                                        title={course.code}
                                        disabled={false}
                                        isSelected={isSelected}
                                        isDraggingFromSemester={
                                          isDraggingFromSemester
                                        }
                                        onSelect={handleCourseSelect}
                                        containerId={semester.id}
                                        prerequisitesMet={prerequisitesMet} // Pass the prop
                                        removeButton={
                                          <button
                                            className="remove-course-btn"
                                            onClick={() =>
                                              handleReturn(instanceId)
                                            }
                                          >
                                            <svg
                                              width="25"
                                              height="20"
                                              viewBox="0 0 30 24"
                                              fill="red"
                                              xmlns="http://www.w3.org/2000/svg"
                                            >
                                              <rect
                                                x="2"
                                                y="11"
                                                width="22"
                                                height="4"
                                                fill="white"
                                              />
                                            </svg>
                                          </button>
                                        }
                                      />
                                    );
                                  },
                                )}
                              </SortableContext>

                              <div className="semester-footer">
                                <div className={creditClass}>
                                  Total Credit: {sumCredits}{' '}
                                  {isOver && (
                                    <span>
                                      <br /> Over the credit limit {maxAllowed}
                                    </span>
                                  )}
                                </div>

                                <button
                                  className="remove-semester-btn"
                                  onClick={() =>
                                    handleRemoveSemester(semester.id)
                                  }
                                >
                                  <svg
                                    width="1.2em"
                                    height="1.2em"
                                    viewBox="0 0 24 24"
                                    fill="none"
                                    stroke="currentColor"
                                    strokeWidth="2"
                                    strokeLinecap="round"
                                    strokeLinejoin="round"
                                  >
                                    <polyline points="3 6 5 6 21 6" />
                                    <path
                                      d="M19 6l-1.21 14.06A2 2 0 0 1 15.8 22H8.2a2 2 0 0 1-1.99-1.94L5 6m3 0V4a2 2 0 0 1 2-2h2
                                   a2 2 0 0 1 2 2v2"
                                    />
                                    <line x1="10" y1="11" x2="10" y2="17" />
                                    <line x1="14" y1="11" x2="14" y2="17" />
                                  </svg>
                                </button>
                              </div>
                            </Droppable>
                          </div>
                        );
                      })}
                    </div>
                  </div>
                </div>

                <div className="description-and-button">
                  <button
                    className="right-toggle-button"
                    onClick={toggleCourseDescription}
                  >
                    {showCourseDescription ? '▶' : '◀'}
                  </button>
                  <div
                    className={`description-section ${showCourseDescription ? '' : 'hidden'}`}
                  >
                    {selectedCourse ? (
                      <div>
                        <h5>{selectedCourse.title}</h5>
                        <p>Credits: {selectedCourse.credits}</p>
                        <p data-testid="course-description">
                          {selectedCourse.description}
                        </p>

                        {selectedCourse.requisites && (
                          <div>
                            <h5>Prerequisites/Corequisites:</h5>
                            <ul>
                              {groupPrerequisites(
                                selectedCourse.requisites,
                              ).map((group, index) => (
                                <li key={index}>
                                  {group.type.toLowerCase() === 'pre'
                                    ? 'Prerequisite: '
                                    : 'Corequisite: '}
                                  {group.codes.join(' or ')}
                                </li>
                              ))}
                            </ul>
                            {selectedCourse.requisites.length === 0 && (
                              <ul>
                                <li>None</li>
                              </ul>
                            )}
                          </div>
                        )}
                      </div>
                    ) : (
                      <p data-testid="course-description">
                        Drag or click on a course to see its description here.
                      </p>
                    )}
                  </div>
                </div>
                <DragOverlay dropAnimation={null}>
                  {activeId ? (
                    <div className="course-item-overlay selected">
                      {
                        allCourses.find((course) =>
                          course.code === (
                            activeId.startsWith("source-")
                              ? activeId.replace("source-", "")
                              : (courseInstanceMap[activeId] || activeId)
                          )
                        )?.code
                      }
                    </div>
                  ) : null}
                </DragOverlay>
              </div>
            </>
          )}
        </div>

        {/* ---------- Modal for Add Semester ---------- */}
        {isModalOpen && (
          <div className="modal-overlay">
            <div className="modal-content">
              <button
                className="close-button"
                onClick={() => setIsModalOpen(false)}
              >
                ✕
              </button>

              <p>Add a semester</p>
              <hr style={{ marginBottom: '1rem' }} />

              {/* Container for the two selects */}
              <div
                style={{ display: 'flex', gap: '1rem', marginBottom: '1rem' }}
              >
                {/* Term Select */}
                <div className="select-container">
                  <label className="select-label">Term</label>
                  <select
                    value={selectedSeason}
                    onChange={(e) => setSelectedSeason(e.target.value)}
                  >
                    <option>Winter</option>
                    <option>Summer</option>
                    <option>Fall</option>
                    <option>Fall/Winter</option>
                  </select>
                </div>

                {/* Year Select */}
                <div className="select-container">
                  <label className="select-label">Year</label>
                  <select
                    value={selectedYear}
                    onChange={(e) => setSelectedYear(e.target.value)}
                  >
                    {Array.from({ length: 14 }).map((_, i) => {
                      const year = 2017 + i;
                      const displayYear =
                        selectedSeason === 'Fall/Winter'
                          ? `${year}-${(year + 1) % 100}`
                          : year;

                      return (
                        <option key={year} value={year}>
                          {displayYear}
                        </option>
                      );
                    })}
                  </select>
                </div>
              </div>
              <button className="TL-button" onClick={handleAddSemester}>
                Add new semester
              </button>
            </div>
          </div>
        )}
        {showSaveModal && (
          <div className="modal-overlay">
            <div className="modal-content">
              <button
                className="close-button"
                // i want to conditionally call setshowsavemodal on whether or not timelineName is empty
                onClick={() => setShowSaveModal(false)}
              >
                ✕
              </button>

              <p>Save Timeline</p>
              <hr style={{ marginBottom: '1rem' }} />

              {/* Text input for the timeline name */}
              <div style={{ marginBottom: '1rem' }}>
                <label style={{ display: 'block', marginBottom: '0.5rem' }}>
                  Enter a name for your timeline:
                </label>
                <input
                  type="text"
                  value={tempName}
                  onChange={(e) => setTempName(e.target.value)}
                  placeholder="e.g. My Winter Plan"
                  style={{ width: '100%', padding: '0.5rem' }}
                />
              </div>

              <button
                className="TL-button"
                onClick={() => {
                  // set timeline name as value of input field
                  if (tempName.trim() === '') {
                    setShowSaveModal(true);
                  } else {
                    confirmSaveTimeline(tempName);
                  }
                }}
              >
                Save
              </button>
            </div>
          </div>
        )}

        {/* Leave Confirm Modal */}
        <DeleteModal open={showLeaveModal} onClose={() => setShowLeaveModal(false)}>
          <div className="tw-text-center tw-w-56">
            <div className="tw-mx-auto tw-my-4 tw-w-48">
              <h3 className="tw-text-lg tw-font-black tw-text-gray-800">
                Warning
              </h3>
              <p className="tw-text-sm tw-text-gray-500">
                You have unsaved changes. Do you really want to leave?
              </p>
            </div>
            <div className="tw-flex tw-gap-4">
              <button
                className="btn btn-danger tw-w-full"
                onClick={async () => {
                  if (nextPath) {
                    setHasUnsavedChanges(false);

                    setTimeout(() => {
                      navigate(nextPath);  // Trigger navigation after delay due to setHasUnsavedChanges(false)
                    }, 250);
                  }
                }}
              >
                Leave Anyways
              </button>
              <button
                className="btn btn-light tw-w-full"
                onClick={() => setShowLeaveModal(false)}
              >
                Cancel
              </button>
            </div>
          </div>
        </DeleteModal>
      </DndContext>
    </motion.div>
  );
};

export default TimelinePage;<|MERGE_RESOLUTION|>--- conflicted
+++ resolved
@@ -25,13 +25,10 @@
 import warningIcon from '../icons/warning.png'; // Import warning icon
 import downloadIcon from '../icons/download-icon.PNG';
 import '../css/TimelinePage.css';
-<<<<<<< HEAD
 import { groupPrerequisites } from '../utils/groupPrerequisites';
 import { useLocation } from 'react-router-dom';
-=======
 import { groupPrerequisites } from '../utils/groupPrerequisites'; // Adjust the path as necessary
 import DeleteModal from "../components/DeleteModal";
->>>>>>> 4cc42cdb
 import { TimelineError } from '../middleware/SentryErrors';
 import * as Sentry from '@sentry/react';
 import jsPDF from 'jspdf';
@@ -732,7 +729,7 @@
     }
 
     setHasUnsavedChanges(true);
-    
+
     // 1) Add the new semester to the "semesters" array, then sort
     setSemesters((prev) => {
       const newSemesters = [...prev, { id, name }];
@@ -1288,12 +1285,12 @@
       const responseTimeline = await fetch(`${process.env.REACT_APP_SERVER}/timeline/save`, {
         method: 'POST',
         headers: { 'Content-Type': 'application/json' },
-        body: JSON.stringify({ 
-            user_id, 
-            name: timelineNameToSend, 
-            items, 
-            degree_id: degree_Id, 
-            isExtendedCredit 
+        body: JSON.stringify({
+            user_id,
+            name: timelineNameToSend,
+            items,
+            degree_id: degree_Id,
+            isExtendedCredit
           }),
       },
     );
