--- conflicted
+++ resolved
@@ -1,769 +1,14 @@
-<<<<<<< HEAD
-import "../css/UploadAcceptanceLetter.css";
-import React, { useState, useRef, useEffect } from "react";
-import { pdfjs } from "react-pdf";
-import { useNavigate } from "react-router-dom";
-import { motion } from "framer-motion";
-import * as Sentry from "@sentry/react";
-=======
 import '../css/UploadAcceptanceLetter.css';
 import React, { useState, useRef, useEffect } from 'react';
 import { pdfjs } from 'react-pdf';
 import { useNavigate } from 'react-router-dom';
 import { motion } from 'framer-motion';
->>>>>>> 08ec333a
+import * as Sentry from '@sentry/react';
 
 // Set the worker source for PDF.js
 pdfjs.GlobalWorkerOptions.workerSrc = `//cdnjs.cloudflare.com/ajax/libs/pdf.js/${pdfjs.version}/pdf.worker.min.js`;
 
 const UploadAcceptanceLetterPage = ({ onDataProcessed }) => {
-<<<<<<< HEAD
-	const [selectedFile, setSelectedFile] = useState(null);
-	const [fileName, setFileName] = useState("No file chosen");
-	const [output, setOutput] = useState("");
-	const [degrees, setDegrees] = useState([]);
-	const [selectedDegreeId, setSelectedDegreeId] = useState(null);
-	const [selectedTerm, setSelectedTerm] = useState(""); // No default value
-	const [selectedYear, setSelectedYear] = useState(""); // No default value
-	const fileInputRef = useRef(null);
-	const navigate = useNavigate();
-	const [selectedRadio, setSelectedRadio] = useState({
-		coOp: null,
-		extendedCredit: null,
-		creditDeficiency: null,
-	});
-
-	// No longer need to generate a combined list of starting semesters.
-	// Instead, the user selects the term and year separately.
-
-	// const generateSemesterOptions = (startYear, endYear) => {
-	//   const terms = ['Summer', 'Fall', 'Winter'];
-	//   const options = [];
-	//   options.push(`Winter ${startYear}`);
-	//   for (let year = startYear; year <= endYear; year++) {
-	//     terms.forEach((term) => {
-	//       options.push(`${term} ${term === 'Winter' ? year + 1 : year}`);
-	//     });
-	//   }
-	//
-	//   return options;
-	// };
-	// Generate Terms from 2017 to 2030
-	// const startingSemesters = generateSemesterOptions(2017, 2030);
-
-	const handleRadioChange = (group, value) => {
-		setSelectedRadio((prev) => ({
-			...prev,
-			[group]: prev[group] === value ? null : value, // Toggle selection
-		}));
-	};
-
-	const handleDegreeChange = (e) => {
-		setSelectedDegreeId(e.target.value);
-	};
-
-	// Navigate on Next button click, passing the selected degree and combined starting semester
-	const handleNextButtonClick = () => {
-		// Example check to ensure something is selected:
-		if (!selectedDegreeId) {
-			alert("Please select a degree before continuing.");
-			return;
-		}
-
-		if (!selectedTerm || !selectedYear) {
-			alert("Please select both a term and a year for your starting semester.");
-			return;
-		}
-		const startingSemester = `${selectedTerm} ${selectedYear}`;
-
-		// Pass the selectedDegreeId, creditsRequired, and startingSemester to the timeline page
-		localStorage.setItem("Timeline_Name", null);
-
-		console.log("select: ", selectedRadio.extendedCredit);
-		navigate("/timeline_change", {
-			state: {
-				degreeId: selectedDegreeId,
-				startingSemester: startingSemester,
-				coOp: selectedRadio.coOp,
-				extendedCredit: selectedRadio.extendedCredit,
-				creditDeficiency: selectedRadio.creditDeficiency,
-			},
-		});
-	};
-
-	useEffect(() => {
-		// get a list of all degrees by name
-		const getDegrees = async () => {
-			try {
-				const response = await fetch(
-					`${process.env.REACT_APP_SERVER}/degree/getAllDegrees`,
-					{
-						method: "POST",
-						headers: {
-							"Content-Type": "application/json",
-						},
-					}
-				);
-
-				const jsonData = await response.json();
-				console.log(jsonData);
-				setDegrees(jsonData.degrees);
-			} catch (err) {
-				Sentry.captureException(err);
-				console.error(err.message);
-			}
-		};
-		getDegrees();
-	}, []);
-
-	// Handle drag events
-	const handleDragOver = (e) => {
-		e.preventDefault();
-		e.target.classList.add("dragover");
-	};
-
-	const handleDragLeave = (e) => {
-		e.target.classList.remove("dragover");
-	};
-
-	const handleDrop = (e) => {
-		e.preventDefault();
-		e.target.classList.remove("dragover");
-		const file = e.dataTransfer.files[0];
-		validateAndSetFile(file);
-	};
-
-	const handleFileChange = (e) => {
-		const file = e.target.files[0];
-		validateAndSetFile(file);
-	};
-
-	const validateAndSetFile = (file) => {
-		if (file && file.type === "application/pdf") {
-			setFileName(`File Selected: ${file.name}`);
-			setSelectedFile(file);
-		} else {
-			alert("Please select a valid PDF file.");
-			setFileName("No file chosen");
-			setSelectedFile(null);
-		}
-	};
-
-	const handleSubmit = () => {
-		if (!selectedFile) {
-			alert("Please choose a file to upload!");
-			return;
-		}
-		processFile(selectedFile);
-		alert("File uploaded Successfully!");
-	};
-
-	const handleCancel = () => {
-		setSelectedFile(null);
-		setFileName("No file chosen");
-		setOutput("");
-		if (fileInputRef.current) {
-			fileInputRef.current.value = "";
-		}
-	};
-
-	const processFile = (file) => {
-		const reader = new FileReader();
-		reader.onload = (e) => {
-			const typedArray = new Uint8Array(e.target.result);
-			pdfjs.getDocument(typedArray).promise.then((pdf) => {
-				let pagesPromises = [];
-				for (let i = 1; i <= pdf.numPages; i++) {
-					pagesPromises.push(
-						pdf.getPage(i).then((page) => {
-							return page.getTextContent().then((textContentPage) => {
-								return {
-									page: i,
-									text: textContentPage.items.map((item) => item.str).join(" "),
-								};
-							});
-						})
-					);
-				}
-				Promise.all(pagesPromises).then((pagesData) => {
-					const extractedData = extractAcceptanceDetails(pagesData);
-					const transcriptData = matchTermsWithCourses(extractedData.results);
-					//setOutput(generateOutput(extractedData));
-					// Extract Degree Info
-					//const degreeInfo = extractedData.degree || "Unknown Degree";
-					const degreeId = extractedData.degreeId || "Unknown"; // Map degree to ID
-
-					if (transcriptData.length > 0) {
-						localStorage.setItem("Timeline_Name", null);
-						onDataProcessed({
-							transcriptData,
-							degreeId,
-						}); // Send grouped data to parent
-						console.log("select: ", selectedRadio.extendedCredit);
-						navigate("/timeline_change", {
-							state: {
-								coOp: selectedRadio.coOp,
-								extendedCredit: extractedData.details.extendedCreditProgram,
-								creditDeficiency: extractedData.details.creditDeficiency,
-							},
-						}); // Navigate to TimelinePage
-					} else {
-						setOutput(`<h3>There are no data to show!</h3>`);
-					}
-					console.log(degreeId);
-				});
-			});
-		};
-		reader.readAsArrayBuffer(file);
-	};
-
-	const extractAcceptanceDetails = (pagesData) => {
-		const details = {};
-
-		// List of specific programs to check for
-		const programNames = [
-			"Aerospace Engineering",
-			"Building Engineering",
-			"Civil Engineering",
-			"Computer Engineering",
-			"Computer Science",
-			"Computer Science (Minor)",
-			"Computer Science - Computation Arts",
-			"Data Science",
-			"Electrical Engineering",
-			"Health and Life Sciences",
-			"Indigenous Bridging Program",
-			"Industrial Engineering",
-			"Mechanical Engineering",
-			"Science and Technology",
-			"Software Engineering",
-		];
-		const degreeMapping = {
-			"Aerospace Engineering": "D1",
-			"Building Engineering": "D2",
-			"Civil Engineering": "D3",
-			"Computer Engineering": "D4",
-			"Computer Science": "D5",
-			"Electrical Engineering": "D6",
-			"Industrial Engineering": "D7",
-			"Mechanical Engineering": "D8",
-			"Software Engineering": "D9",
-		};
-		let degree = null;
-		let degreeId = null;
-
-		let results = [];
-
-		pagesData.forEach(({ text }) => {
-			if (!pagesData || pagesData.length === 0) {
-				console.error("No pages data available");
-				return { results: [] };
-			}
-			// Extract Degree Concentration (everything after Program/Plan(s) and before Academic Load)
-			const degreeConcentrationMatch = text.match(
-				/Program\/Plan\(s\):\s*([^\n]+)(?:\n([^\n]+))?[\s\S]*?Academic Load/
-			);
-
-			if (degreeConcentrationMatch) {
-				// Combine the two parts (if any) into a single Degree Concentration string
-				let degreeConcentration = (
-					degreeConcentrationMatch[1] + (degreeConcentrationMatch[2] || "")
-				).trim();
-
-				// Check if any of the specific program names are present in the extracted Degree Concentration
-				programNames.forEach((program) => {
-					if (degreeConcentration.includes(program)) {
-						degreeConcentration = `${program}`; // Add the program name to the Degree Concentration if it matches
-					}
-				});
-				degreeId = degreeMapping[degreeConcentration];
-				// Assign to details
-				details.degreeConcentration = degreeId;
-			}
-
-			// Check for "Co-op Recommendation: Congratulations!"
-			const coopRecommendationMatch = text.match(
-				/Co-op Recommendation:\s*Congratulations!/
-			);
-			if (coopRecommendationMatch) {
-				details.coopProgram = "Yes";
-				details.extendedCreditProgram = "No";
-			} else {
-				// Extract Extended Credit Program or Co-op Program if not determined by Co-op Recommendation
-				const ecpMatch = text.match(/Extended Credit Program/);
-				const coopMatch = text.match(/Co-op Program/);
-				if (ecpMatch) {
-					details.extendedCreditProgram = "yes";
-					details.coopProgram = "No";
-				} else if (coopMatch) {
-					details.coopProgram = "Yes";
-					details.extendedCreditProgram = "No";
-					handleRadioChange("extendedCredit", "No");
-				}
-			}
-
-			// Extract Starting Semester (Term)
-			const sessionIndex = text.indexOf("Session");
-			const minProgramLengthIndex = text.indexOf("Minimum Program Length");
-
-			// Check if both Session and Minimum Program Length are present
-			if (sessionIndex !== -1 && minProgramLengthIndex !== -1) {
-				// Extract the substring between Session and Minimum Program Length
-				const textBetweenSessionAndMinLength = text.substring(
-					sessionIndex,
-					minProgramLengthIndex
-				);
-
-				// Regular expression to match the term (Winter, Summer, Fall, Fall/Winter)
-				const termRegex =
-					/(\s*(Winter|Summer|Fall)\s*\d{4}\s*)|(\s*(Fall\/Winter)\s*20(\d{2})-(?!\6)\d{2})/;
-				const termMatchstart = textBetweenSessionAndMinLength.match(termRegex);
-
-				if (termMatchstart) {
-					// Add the matched term to Starting Term
-					details.startingTerm = termMatchstart[0].trim();
-				}
-			}
-
-			// Extract Expected Graduation Term (Winter 2024, Fall/Winter 2023-2024)
-			const expectedGradTermIndex = text.indexOf("Expected Graduation Term");
-			const admissionStatusIndex = text.indexOf("Admission Status");
-
-			if (expectedGradTermIndex !== -1 && admissionStatusIndex !== -1) {
-				// Extract the substring between Expected Graduation Term and Admission Status
-				const textBetweenExpectedGradTermAndStatus = text.substring(
-					expectedGradTermIndex,
-					admissionStatusIndex
-				);
-
-				// Regex for matching terms like Winter 2024, Fall/Winter 2023-2024
-				const termRegex =
-					/(\s*(Winter|Summer|Fall)\s*\d{4}\s*)|(\s*(Fall\/Winter)\s*20(\d{2})-(?!\6)\d{2})/;
-				const termMatch = textBetweenExpectedGradTermAndStatus.match(termRegex);
-
-				if (termMatch) {
-					// Add matched term to Expected Graduation Term
-					details.expectedGraduationTerm = termMatch[0].trim();
-				}
-			}
-
-			// Extract Exemptions Courses (Regex match for courses)
-			const exemptionsIndex = text.indexOf("Exemptions");
-			const deficienciesIndex = text.indexOf("Deficiencies");
-
-			if (exemptionsIndex !== -1 && deficienciesIndex !== -1) {
-				// Extract the substring between Exemptions and Deficiencies
-				const textBetweenExemptionsAndDeficiencies = text.substring(
-					exemptionsIndex,
-					deficienciesIndex
-				);
-
-				// Regex for matching course codes (e.g., MATH 101)
-				const courseRegex = /([A-Za-z]{3,4})\s+(\d{3})\s+/g;
-				let courseMatch;
-				const exemptionsCourses = [];
-
-				// Find all course matches
-				while (
-					(courseMatch = courseRegex.exec(
-						textBetweenExemptionsAndDeficiencies
-					)) !== null
-				) {
-					results.push({
-						name: courseMatch[0].replace(/\s+/g, ""),
-						page: 1,
-						type: "Exempted Course",
-						position: 0,
-					});
-					exemptionsCourses.push(courseMatch[0].trim());
-				}
-
-				if (exemptionsCourses.length > 0) {
-					// Add matched courses to Exemptions courses
-					details.exemptionsCourses = exemptionsCourses;
-				}
-			}
-
-			// Extract Deficiencies Courses (Regex match for courses)
-			const deficienciesMatchIndex = text.indexOf("Deficiencies");
-			const transferCreditsIndex = text.indexOf("Transfer Credits");
-
-			if (deficienciesMatchIndex !== -1 && transferCreditsIndex !== -1) {
-				// Extract the substring between Deficiencies and Transfer Credits
-				const textBetweenDeficienciesAndTransferCredits = text.substring(
-					deficienciesMatchIndex,
-					transferCreditsIndex
-				);
-
-				// Regex for matching course codes (e.g., MATH 101)
-				const courseRegex = /([A-Za-z]{3,4})\s+((\d{3})|[A-Z]{1,2})\s+/g;
-				let courseMatch;
-				const deficienciesCourses = [];
-
-				// Find all course matches
-				while (
-					(courseMatch = courseRegex.exec(
-						textBetweenDeficienciesAndTransferCredits
-					)) !== null
-				) {
-					deficienciesCourses.push(courseMatch[0].trim());
-				}
-
-				if (deficienciesCourses.length > 0) {
-					// Add matched courses to Deficiencies courses
-					details.creditDeficiency = true;
-					details.deficienciesCourses = deficienciesCourses;
-				}
-			}
-
-			// Extract Transfer Credits and respective credits
-			const noteIndex = text.indexOf("NOTE:");
-
-			if (transferCreditsIndex !== -1 && noteIndex !== -1) {
-				const textBetweenTransferAndNote = text.substring(
-					transferCreditsIndex,
-					noteIndex
-				);
-
-				// Regex for matching courses (e.g., COMM A, ECON 201)
-				const courseRegex = /(\s+[A-Z]{3,4})\s+((\d{3})|[A-Z]{1,2})\s+/g;
-				const creditRegex = /(\d+)\s+crs/; // Regex for matching credits (e.g., "3 crs")
-
-				let courseMatch;
-				const transferCredits = [];
-
-				while (
-					(courseMatch = courseRegex.exec(textBetweenTransferAndNote)) !== null
-				) {
-					const course = courseMatch[0].trim();
-					// Look for the credits on the same line as the course
-					const lineContainingCourse = textBetweenTransferAndNote
-						.split("\n")
-						.find((line) => line.includes(course));
-
-					const creditMatch = lineContainingCourse?.match(creditRegex);
-					const credits = creditMatch
-						? `${creditMatch[1]} crs`
-						: "Credits not found";
-					results.push({
-						name: course.replace(/\s+/g, ""),
-						page: 1,
-						type: "Transfered Course",
-						position: 0,
-					});
-					transferCredits.push({ course, credits });
-				}
-
-				if (transferCredits.length > 0) {
-					details.transferCredits = transferCredits;
-				}
-			}
-		}); // pages end
-
-		const start = details.startingTerm;
-		const end = details.expectedGraduationTerm;
-
-		// Function to generate all terms from startTerm to endTerm
-		const generateTerms = (startTerm, endTerm) => {
-			const terms = ["Winter", "Summer", "Fall"];
-			const startYear = parseInt(startTerm.split(" ")[1]); // Extracting the year
-			const endYear = parseInt(endTerm.split(" ")[1]); // Extracting the year
-			const startSeason = startTerm.split(" ")[0]; // Extracting the season
-			const endSeason = endTerm.split(" ")[0]; // Extracting the season
-
-			const resultTerms = [];
-
-			let currentYear = startYear;
-			let currentSeasonIndex = terms.indexOf(startSeason); // Find index of start season in the list
-
-			// Loop to generate all terms from start to end
-			while (
-				currentYear < endYear ||
-				(currentYear === endYear &&
-					currentSeasonIndex <= terms.indexOf(endSeason))
-			) {
-				const term = `${terms[currentSeasonIndex]} ${currentYear}`;
-				resultTerms.push(term);
-
-				// Move to the next season
-				currentSeasonIndex++;
-
-				if (currentSeasonIndex === terms.length) {
-					currentSeasonIndex = 0;
-					currentYear++;
-				}
-			}
-			// console.log("terms:", resultTerms)
-			return resultTerms;
-		};
-
-		// Function to process and push results into the results array
-		const processTerms = (startTerm, endTerm, results) => {
-			const terms = generateTerms(startTerm, endTerm);
-
-			terms.forEach((term, index) => {
-				results.push({
-					name: term.trim(),
-					page: 1,
-					type: "Term",
-					position: 0, // Adjust as needed for your specific position logic
-				});
-			});
-			console.log(results);
-		};
-
-		processTerms(start, end, results);
-
-		return { results, degree, degreeId, details };
-	};
-
-	const matchTermsWithCourses = (data) => {
-		let matchedResults = [];
-		let currentTerm = data[0]?.name; // Use optional chaining to safely access `name`
-		let terms = [];
-
-		data.sort((a, b) =>
-			a.page !== b.page ? a.page - b.page : a.position - b.position
-		);
-
-		data.forEach((item) => {
-			if (item && item.type === "Term" && item.name) {
-				// Ensure `item` and `item.name` are defined
-				matchedResults.push({
-					term: item.name,
-					course: "",
-					grade: "EX",
-				});
-			}
-
-			if (item && item.type === "Exempted Course" && item.name) {
-				// Ensure `item` and `item.name` are defined
-				matchedResults.push({
-					term: "Exempted",
-					course: item.name,
-					grade: "EX",
-				});
-			}
-
-			if (item && item.type === "Transfered Course" && item.name) {
-				// Ensure `item` and `item.name` are defined
-				matchedResults.push({
-					term: "Transfered Courses",
-					course: item.name,
-					grade: "EX",
-				});
-			}
-
-			if (item && item.type === "Course" && currentTerm && item.name) {
-				// Ensure `item` and `currentTerm` and `item.name` are defined
-				matchedResults.push({
-					term: currentTerm,
-					course: item.name,
-					grade: item.grade,
-				});
-			}
-
-			if (item && item.type === "Separator") {
-				currentTerm = terms.shift() || null;
-			}
-		});
-
-		console.log("Grouped data: ", matchedResults);
-		return matchedResults;
-	};
-
-	return (
-		<motion.div
-			initial={{ opacity: 0 }}
-			animate={{ opacity: 1 }}
-			exit={{ opacity: 0 }}
-			transition={{ duration: 0.5 }}
-		>
-			<div className="top-down">
-				<div className="g-container">
-					<div className="form-container-al">
-						<h2>Required Information</h2>
-						<p>
-							Manually fill out the following information so we can help you
-							create the perfect timeline
-						</p>
-						<form>
-							<div>
-								<label htmlFor="degree-concentration">
-									Degree Concentration:
-								</label>
-								<select
-									id="degree-concentration"
-									className="input-field"
-									onChange={handleDegreeChange}
-								>
-									<option value="">-- Select a Degree --</option>
-									{degrees && degrees.length > 0 ? (
-										degrees.map((degree) => (
-											<option
-												key={degree.id}
-												value={degree.id}
-											>
-												{degree.name}
-											</option>
-										))
-									) : (
-										<option
-											value=""
-											disabled
-										>
-											No degrees available
-										</option>
-									)}
-								</select>
-							</div>
-							<div>
-								<div>
-									<label htmlFor="starting-term">Starting Term:</label>
-									<select
-										id="starting-term"
-										className="input-field"
-										value={selectedTerm}
-										onChange={(e) => setSelectedTerm(e.target.value)}
-									>
-										<option value="">-- Select Term --</option>
-										<option value="Winter">Winter</option>
-										<option value="Summer">Summer</option>
-										<option value="Fall">Fall</option>
-									</select>
-								</div>
-							</div>
-							<div>
-								<label htmlFor="starting-year">Starting Year:</label>
-								<select
-									id="starting-year"
-									className="input-field"
-									value={selectedYear}
-									onChange={(e) => setSelectedYear(e.target.value)}
-								>
-									<option value="">-- Select Year --</option>
-									{Array.from({ length: 2031 - 2017 + 1 }).map((_, index) => {
-										const year = 2017 + index;
-										return (
-											<option
-												key={year}
-												value={year}
-											>
-												{year}
-											</option>
-										);
-									})}
-								</select>
-							</div>
-							<div className="radio-group">
-								<span className="cooo">Co-op Program? </span>
-								<label>
-									<input
-										type="checkbox"
-										name="co-op"
-										value="yes"
-										checked={selectedRadio.coOp === true}
-										onChange={() => handleRadioChange("coOp", true)}
-									/>
-								</label>
-							</div>
-							<div className="radio-group">
-								<span className="cooo">Extended Credit Program? </span>
-								<label>
-									<input
-										type="checkbox"
-										name="extended-credit"
-										value="yes"
-										checked={selectedRadio.extendedCredit === true}
-										onChange={() => handleRadioChange("extendedCredit", true)}
-									/>
-								</label>
-							</div>
-							<div className="radio-group">
-								<span className="cooo">Credit Deficiency? </span>
-								<label>
-									<input
-										type="checkbox"
-										name="credit-deficiency"
-										value="yes"
-										checked={selectedRadio.creditDeficiency === true}
-										onChange={() => handleRadioChange("creditDeficiency", true)}
-									/>
-								</label>
-							</div>
-						</form>
-						<button
-							className="cancel-button"
-							onClick={handleCancel}
-						>
-							Cancel
-						</button>
-						<button
-							onClick={handleNextButtonClick}
-							className="next-button"
-						>
-							Next
-						</button>
-					</div>
-
-					<div className="or-divider">OR</div>
-
-					<div className="upload-container-al">
-						<h2>Upload Acceptance Letter</h2>
-						<p>
-							Upload your acceptance letter to automatically fill out the
-							required information
-						</p>
-						<div
-							className="upload-box-al"
-							onDragOver={handleDragOver}
-							onDragLeave={handleDragLeave}
-							onDrop={handleDrop}
-						>
-							<p>Drag and Drop file</p>
-							or
-							<label
-								htmlFor="file-upload"
-								className="file-label"
-							>
-								Browse
-							</label>
-							<input
-								type="file"
-								id="file-upload"
-								accept="application/pdf"
-								onChange={handleFileChange}
-								ref={fileInputRef}
-								style={{ display: "none" }}
-							/>
-							<p className="file-name">{fileName}</p>
-						</div>
-
-						<button
-							className="create-button"
-							onClick={handleSubmit}
-						>
-							Create Timeline
-						</button>
-						{output && (
-							<div
-								id="output"
-								dangerouslySetInnerHTML={{ __html: output }}
-							></div>
-						)}
-						<p>To upload your unofficial transcript, please click here!</p>
-						<button
-							className="upload-transcript-button"
-							onClick={() => navigate("/uploadTranscript")}
-						>
-							Upload Transcript
-						</button>
-					</div>
-				</div>
-			</div>
-		</motion.div>
-	);
-=======
   const [selectedFile, setSelectedFile] = useState(null);
   const [fileName, setFileName] = useState('No file chosen');
   const [output, setOutput] = useState('');
@@ -855,6 +100,7 @@
         console.log(jsonData);
         setDegrees(jsonData.degrees);
       } catch (err) {
+        Sentry.captureException(err);
         console.error(err.message);
       }
     };
@@ -1487,7 +733,6 @@
       </div>
     </motion.div>
   );
->>>>>>> 08ec333a
 };
 
 export default UploadAcceptanceLetterPage;