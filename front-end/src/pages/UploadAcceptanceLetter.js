import '../css/UploadAcceptanceLetter.css';
import React, { useState, useRef, useEffect } from 'react';
import { pdfjs } from 'react-pdf'; //This allows the code to parse PDF files
import { useNavigate } from 'react-router-dom';
import { motion } from 'framer-motion';
import * as Sentry from '@sentry/react';
import InformationForm from "../components/InformationForm";
import Button from "react-bootstrap/Button";
import UploadBox from "../components/UploadBox";

// Set the worker source for PDF.js
pdfjs.GlobalWorkerOptions.workerSrc = `//cdnjs.cloudflare.com/ajax/libs/pdf.js/${pdfjs.version}/pdf.worker.min.mjs`;

<<<<<<< HEAD

=======
>>>>>>> 0bd5b71e
//This page creates an initial timeline using either manually entered information or by parsing an acceptance letter
/**
 * UploadAcceptanceLetterPage Component - Dual-mode timeline creation page
 * 
 * Two creation paths:
 * 1. Manual Form: User selects degree, starting term/year, and program options (Co-op/Extended Credit)
 * 2. PDF Upload: Processes acceptance letter PDFs to auto-extract degree, terms, exemptions, and program info
 * 
 * Backend Integration:
 * - Fetches available degrees from server API (/degree/getAllDegrees)
 * - Uses Sentry for error tracking
 * 
 * PDF Processing (client-side):
 * - Extracts degree concentration, starting/graduation terms, co-op eligibility
 * - Identifies exempted courses, transfer credits, and credit deficiencies
 * - Validates document is an "Offer of Admission" letter
 * 
 * Navigation: Redirects to TimelinePage (/timeline_change) with extracted/selected data
 * Storage: Clears previous timeline data in localStorage before processing
 */
<<<<<<< HEAD

=======
>>>>>>> 0bd5b71e
const UploadAcceptanceLetterPage = ({ onDataProcessed }) => {
  const isFirstRender = useRef(true);
  const [degrees, setDegrees] = useState([]);
  const navigate = useNavigate();
  const [selectedRadio, setSelectedRadio] = useState({
    coOp: null,
    extendedCredit: null,
    creditDeficiency: null,
  });

  useEffect(() => {
    if (isFirstRender.current) {
      onDataProcessed(); // Clear old timeline data on load
      isFirstRender.current = false;
    }
    
  }, [onDataProcessed]);

<<<<<<< HEAD
=======
  // List of specific programs to check for. This variable is never used
  // TODO: Duplicate list - consider moving to config file
  const programNames = [
    'Aerospace Engineering', 'Building Engineering', 'Civil Engineering', 'Computer Engineering',
    'Computer Science', 'Computer Science (Minor)', 'Computer Science - Computation Arts',
    'Data Science', 'Electrical Engineering', 'Health and Life Sciences', 'Indigenous Bridging Program',
    'Industrial Engineering', 'Mechanical Engineering', 'Science and Technology', 'Software Engineering'
  ];
>>>>>>> 0bd5b71e

  //The radio mentioned is the "Extended Credit Program" radio button
  const handleRadioChange = (group, value) => {
    setSelectedRadio((prev) => ({
      ...prev,
      [group]: prev[group] === value ? null : value, // Toggle selection. If clicked twice it's deselected
    }));
  };

  useEffect(() => {
    // get a list of all degrees by name
    // TODO: Add loader while fetching degrees from API
    const getDegrees = async () => {
      // TODO: Add proper error handling and user feedback for API failures
      try {
        const response = await fetch(
          `${process.env.REACT_APP_SERVER}/degree/getAllDegrees`,
          {
            method: 'POST',
            headers: {
              'Content-Type': 'application/json',
            },
          },
        );

        const jsonData = await response.json();
        console.log(jsonData);
        setDegrees(jsonData.degrees);
      } catch (err) {
        Sentry.captureException(err);
        console.error(err.message);
      }
    };
    getDegrees();
  }, []);

<<<<<<< HEAD
=======
  // Handle drag events
  const handleDragOver = (e) => {
    e.preventDefault();
    e.target.classList.add('dragover');
  };

  const handleDragLeave = (e) => {
    e.target.classList.remove('dragover');
  };

  const handleDrop = (e) => {
    e.preventDefault();
    e.target.classList.remove('dragover');
    const file = e.dataTransfer.files[0];
    validateAndSetFile(file);//Checks if the file is a PDF
  };
>>>>>>> 0bd5b71e


<<<<<<< HEAD
=======
  // TODO: Add file size validation before processing
  const validateAndSetFile = (file) => {
    if (file && file.type === 'application/pdf') {
      setFileName(`File Selected: ${file.name}`);
      setSelectedFile(file);
    } else {
      alert('Please select a valid PDF file.');
      setFileName('No file chosen');
      setSelectedFile(null);
    }
  };
>>>>>>> 0bd5b71e



  //Reads the PDF as an array buffer. The text is extracted using PDF.js
  // TODO: Move processing logic to seeparate utility file
  const processFile = (file) => {
    const reader = new FileReader();
    reader.onload = (e) => {
      const typedArray = new Uint8Array(e.target.result);
      pdfjs.getDocument(typedArray).promise.then((pdf) => {
        let pagesPromises = [];
        for (let i = 1; i <= pdf.numPages; i++) {
          pagesPromises.push(
            pdf.getPage(i).then((page) => {
              return page.getTextContent().then((textContentPage) => {
                return {
                  page: i,
                  text: textContentPage.items.map((item) => item.str).join(' '),
                };
              });
            }),
          );
        }
        Promise.all(pagesPromises).then((pagesData) => {
          const extractedData = extractAcceptanceDetails(pagesData);
          const transcriptData = matchTermsWithCourses(extractedData.results);
          // Extract Degree Info
          //const degreeInfo = extractedData.degree || "Unknown Degree";
          const degreeId = extractedData.degreeId || 'Unknown'; // Map degree to ID
          const matched_degree = degrees.find(d => d.id === degreeId);
          const credits_Required = matched_degree.totalCredits;

          if (transcriptData.length > 0) {
            localStorage.setItem('Timeline_Name', null);
            onDataProcessed({
              transcriptData,
              degreeId,
            }); // Send grouped data to parent
            console.log('select: ', selectedRadio.extendedCredit);
            navigate('/timeline_change', {
              state: {
                coOp: selectedRadio.coOp,
                credits_Required: credits_Required,
                extendedCredit: extractedData.details.extendedCreditProgram,
                creditDeficiency: extractedData.details.creditDeficiency,
              },
            }); // Navigate to TimelinePage
          } else {
            //There is no data
          }
          console.log(degreeId);
        });
      });
    };
    reader.readAsArrayBuffer(file);
  };

  //This is a helper function used to get the details about the program (Mapped to an id), Coop/Extended Credit/Credit deficiency, starting term, exemptions/transfer credits/deficiencies.
  //This function generates all terms between the start end expected end terms
  //Returns a structured object
  // TODO: Refactor to simplify this complex function
  const extractAcceptanceDetails = (pagesData) => {
    const details = {};

    // TODO: Move all these lists/mapping to to a config file

    // List of specific programs to check for
    const programNames = [
      'Aerospace Engineering',
      'Aerospace Engineering Option: Aerodynamics and Propulsion',
      'Aerospace Engineering Option B: Aerospace Structures and Materials',
      'Aerospace Engineering Option: Avionics and Aerospace Systems',
      'Building Engineering',
      'Building Engineering Option: Building Energy and Environment',
      'Building Engineering Option: Building Structures and Construction',
      'Civil Engineering',
      'Civil Engineering Option: Civil Infrastructure',
      'Civil Engineering Option: Environmental',
      'Civil Engineering Option: Construction Engineering and Management',
      'Computer Engineering',
      'Computer Science',
      'Electrical Engineering',
      'Industrial Engineering',
      'Mechanical Engineering',
      'Software Engineering',
    ];
    const degreeMapping = {
      'Aerospace Engineering': 'AERO',
      'Aerospace Engineering Option: Aerodynamics and Propulsion': 'AEROA',
      'Aerospace Engineering Option B: Aerospace Structures and Materials': 'AEROB',
      'Aerospace Engineering Option: Avionics and Aerospace Systems': 'AEROC',
      'Building Engineering': 'BCEE',
      'Building Engineering Option: Building Energy and Environment': 'BCEEA',
      'Building Engineering Option: Building Structures and Construction': 'BCEEB',
      'Civil Engineering': 'CIVI',
      'Civil Engineering Option: Civil Infrastructure': 'CIVIA',
      'Civil Engineering Option: Environmental': 'CIVIB',
      'Civil Engineering Option: Construction Engineering and Management': 'CIVIC',
      'Computer Engineering': 'COEN',
      'Computer Science': 'CompSci',
      'Electrical Engineering': 'ELEC',
      'Industrial Engineering': 'INDU',
      'Mechanical Engineering': 'MECH',
      'Software Engineering': 'SOEN',
    };
    const degreeMapping_2 = {
      'Bachelor of Engineering, Aerospace Engineering': 'AERO',
      'Bachelor of Engineering, Aerospace Engineering Option: Aerodynamics and Propulsion': 'AEROA',
      'Bachelor of Engineering, Aerospace Engineering Option B: Aerospace Structures and Materials': 'AEROB',
      'Bachelor of Engineering, Aerospace Engineering Option: Avionics and Aerospace Systems': 'AEROC',
      'Bachelor of Engineering, Building Engineering': 'BCEE',
      'Bachelor of Engineering, Building Engineering Option: Building Energy and Environment': 'BCEEA',
      'Bachelor of Engineering, Building Engineering Option: Building Structures and Construction': 'BCEEB',
      'Bachelor of Engineering, Civil Engineering': 'CIVI',
      'Bachelor of Engineering, Civil Engineering Option: Civil Infrastructure': 'CIVIA',
      'Bachelor of Engineering, Civil Engineering Option: Environmental': 'CIVIB',
      'Bachelor of Engineering, Civil Engineering Option: Construction Engineering and Management': 'CIVIC',
      'Bachelor of Engineering, Computer Engineering': 'COEN',
      'Bachelor of Computer Science, Computer Science': 'CompSci',
      'Bachelor of Engineering, Electrical Engineering': 'ELEC',
      'Bachelor of Engineering, Industrial Engineering': 'INDU',
      'Bachelor of Engineering, Mechanical Engineering': 'MECH',
      'Bachelor of Engineering, Software Engineering': 'SOEN',
    };
    degrees.forEach(({ name, id }) => {
      degreeMapping_2[name] = id;
    });

    console.log("degrees", degrees)

    let degree = null;
    let degreeId = null;

    let results = [];

    let offer_of_Admission = false;
    pagesData.forEach(({ text }) => {
      if (!pagesData || pagesData.length === 0) {
        console.error('No pages data available');
        return { results: [] };
      }  
      // Check if text contains "OFFER OF ADMISSION"
      if (text.toUpperCase().match("OFFER OF ADMISSION")) {
           offer_of_Admission = true;
      }

      // Extract Degree Concentration (everything after Program/Plan(s) and before Academic Load)
      const degreeConcentrationMatch = text.match(
        /Program\/Plan\(s\):\s*([^\n]+)(?:\n([^\n]+))?[\s\S]*?Academic Load/,
      )

      console.log("degree", degreeConcentrationMatch);

      if (degreeConcentrationMatch) {
        // Combine the two parts (if any) into a single Degree Concentration string
        let degreeConcentration = (
          degreeConcentrationMatch[1] + (degreeConcentrationMatch[2] || '')
        ).trim();

        // Check if any of the specific program names are present in the extracted Degree Concentration
        programNames.forEach((program) => {
          if (degreeConcentration.trim().includes(program)) {
            degreeConcentration = `${program}`; // Add the program name to the Degree Concentration if it matches
          }
        });
        degreeId = degreeMapping[degreeConcentration];
        // Assign to details
        details.degreeConcentration = degreeId;
      }
      
      console.log(degreeId);

      // Check for "Co-op Recommendation: Congratulations!"
      const coopRecommendationMatch = text.match(
        /Co-op Recommendation:\s*Congratulations!/,
      );
      if (coopRecommendationMatch) {
        details.coopProgram = 'Yes';
        details.extendedCreditProgram = 'No';
      } else {
        // Extract Extended Credit Program or Co-op Program if not determined by Co-op Recommendation
        const ecpMatch = text.match(/Extended Credit Program/);
        const coopMatch = text.match(/Co-op Program/);
        if (ecpMatch) {
          details.extendedCreditProgram = 'yes';
          details.coopProgram = 'No';
        } else if (coopMatch) {
          details.coopProgram = 'Yes';
          details.extendedCreditProgram = 'No';
          handleRadioChange('extendedCredit', 'No');
        }
      }

      // Extract Starting Semester (Term)
      const sessionIndex = text.indexOf('Session');
      const minProgramLengthIndex = text.indexOf('Minimum Program Length');

      // Check if both Session and Minimum Program Length are present
      if (sessionIndex !== -1 && minProgramLengthIndex !== -1) {
        // Extract the substring between Session and Minimum Program Length
        const textBetweenSessionAndMinLength = text.substring(
          sessionIndex,
          minProgramLengthIndex,
        );

        // Regular expression to match the term (Winter, Summer, Fall, Fall/Winter)
        const termRegex =
          /(\s*(Winter|Summer|Fall)\s*\d{4}\s*)|(\s*(Fall\/Winter)\s*20(\d{2})-(?!\6)\d{2})/;
        const termMatchstart = textBetweenSessionAndMinLength.match(termRegex);

        if (termMatchstart) {
          // Add the matched term to Starting Term
          details.startingTerm = termMatchstart[0].trim();
        }
      }

      // Extract Expected Graduation Term (Winter 2024, Fall/Winter 2023-2024)
      const expectedGradTermIndex = text.indexOf('Expected Graduation Term');
      const admissionStatusIndex = text.indexOf('Admission Status');

      if (expectedGradTermIndex !== -1 && admissionStatusIndex !== -1) {
        // Extract the substring between Expected Graduation Term and Admission Status
        const textBetweenExpectedGradTermAndStatus = text.substring(
          expectedGradTermIndex,
          admissionStatusIndex,
        );

        // Regex for matching terms like Winter 2024, Fall/Winter 2023-2024
        const termRegex =
          /(\s*(Winter|Summer|Fall)\s*\d{4}\s*)|(\s*(Fall\/Winter)\s*20(\d{2})-(?!\6)\d{2})/;
        const termMatch = textBetweenExpectedGradTermAndStatus.match(termRegex);

        if (termMatch) {
          // Add matched term to Expected Graduation Term
          details.expectedGraduationTerm = termMatch[0].trim();
        }
      }

      // Extract Exemptions Courses (Regex match for courses)
      const exemptionsIndex = text.indexOf('Exemptions');
      const deficienciesIndex = text.indexOf('Deficiencies');

      if (exemptionsIndex !== -1 && deficienciesIndex !== -1) {
        // Extract the substring between Exemptions and Deficiencies
        const textBetweenExemptionsAndDeficiencies = text.substring(
          exemptionsIndex,
          deficienciesIndex,
        );

        // Regex for matching course codes (e.g., MATH 101)
        const courseRegex = /([A-Za-z]{3,4})\s+(\d{3})\s+/g;
        let courseMatch;
        const exemptionsCourses = [];

        // Find all course matches
        while (
          (courseMatch = courseRegex.exec(
            textBetweenExemptionsAndDeficiencies,
          )) !== null
        ) {
          results.push({
            name: courseMatch[0].replace(/\s+/g, ''),
            page: 1,
            type: 'Exempted Course',
            position: 0,
          });
          exemptionsCourses.push(courseMatch[0].trim());
        }

        if (exemptionsCourses.length > 0) {
          // Add matched courses to Exemptions courses
          details.exemptionsCourses = exemptionsCourses;
        }
      }

      // Extract Deficiencies Courses (Regex match for courses)
      const deficienciesMatchIndex = text.indexOf('Deficiencies');
      const transferCreditsIndex = text.indexOf('Transfer Credits');

      if (deficienciesMatchIndex !== -1 && transferCreditsIndex !== -1) {
        // Extract the substring between Deficiencies and Transfer Credits
        const textBetweenDeficienciesAndTransferCredits = text.substring(
          deficienciesMatchIndex,
          transferCreditsIndex,
        );

        // Regex for matching course codes (e.g., MATH 101)
        const courseRegex = /([A-Za-z]{3,4})\s+((\d{3})|[A-Z]{1,2})\s+/g;
        let courseMatch;
        const deficienciesCourses = [];

        // Find all course matches
        while (
          (courseMatch = courseRegex.exec(
            textBetweenDeficienciesAndTransferCredits,
          )) !== null
        ) {
          deficienciesCourses.push(courseMatch[0].trim());
        }

        if (deficienciesCourses.length > 0) {
          // Add matched courses to Deficiencies courses
          details.creditDeficiency = true;
          details.deficienciesCourses = deficienciesCourses;
        }
      }

      // Extract Transfer Credits and respective credits
      const noteIndex = text.indexOf('NOTE:');

      if (transferCreditsIndex !== -1 && noteIndex !== -1) {
        const textBetweenTransferAndNote = text.substring(
          transferCreditsIndex,
          noteIndex,
        );

        // Regex for matching courses (e.g., COMM A, ECON 201)
        const courseRegex = /(\s+[A-Z]{3,4})\s+((\d{3})|[A-Z]{1,2})\s+/g;
        const creditRegex = /(\d+)\s+crs/; // Regex for matching credits (e.g., "3 crs")

        let courseMatch;
        const transferCredits = [];

        while (
          (courseMatch = courseRegex.exec(textBetweenTransferAndNote)) !== null
        ) {
          const course = courseMatch[0].trim();
          // Look for the credits on the same line as the course
          const lineContainingCourse = textBetweenTransferAndNote
            .split('\n')
            .find((line) => line.includes(course));

          const creditMatch = lineContainingCourse?.match(creditRegex);
          const credits = creditMatch
            ? `${creditMatch[1]} crs`
            : 'Credits not found';
          results.push({
            name: course.replace(/\s+/g, ''),
            page: 1,
            type: 'Transfered Course',
            position: 0,
          });
          transferCredits.push({ course, credits });
        }

        if (transferCredits.length > 0) {
          details.transferCredits = transferCredits;
        }
      }
    }); // pages end

    if(!offer_of_Admission){
      alert("Please choose Offer of Admission");     
      return { results: [] };
    }

    const start = details.startingTerm;
    const end = details.expectedGraduationTerm;

    // Function to generate all terms from startTerm to endTerm
    const generateTerms = (startTerm, endTerm) => {
      const terms = ['Winter', 'Summer', 'Fall'];
      const startYear = parseInt(startTerm.split(' ')[1]); // Extracting the year
      const startSeason = startTerm.split(' ')[0]; // Extracting the season
      let endYear,endSeason;
      if (!endTerm || typeof endTerm !== 'string') {
        endYear = startYear + 2;
        endSeason = startSeason;
       }
      else{
        endYear = parseInt(endTerm.split(' ')[1]); // Extracting the year
        endSeason = endTerm.split(' ')[0]; // Extracting the season
      }

      const resultTerms = [];

      let currentYear = startYear;
      let currentSeasonIndex = terms.indexOf(startSeason); // Find index of start season in the list

      // Loop to generate all terms from start to end
      while (
        currentYear < endYear ||
        (currentYear === endYear &&
          currentSeasonIndex <= terms.indexOf(endSeason))
      ) {
        const term = `${terms[currentSeasonIndex]} ${currentYear}`;
        resultTerms.push(term);

        // Move to the next season
        currentSeasonIndex++;

        if (currentSeasonIndex === terms.length) {
          currentSeasonIndex = 0;
          currentYear++;
        }
      }
      // console.log("terms:", resultTerms)
      return resultTerms;
    };

    // Function to process and push results into the results array
    const processTerms = (startTerm, endTerm, results) => {
      const terms = generateTerms(startTerm, endTerm);

      terms.forEach((term, index) => {
        results.push({
          name: term.trim(),
          page: 1,
          type: 'Term',
          position: 0, // Adjust as needed for your specific position logic
        });
      });
      console.log(results);
    };

    processTerms(start, end, results);

    return { results, degree, degreeId, details };
  };

  //Groups data from the PDF into a format for the timeline
  const matchTermsWithCourses = (data) => {
    let matchedResults = [];
    let currentTerm = data[0]?.name; // Use optional chaining to safely access `name`
    let terms = [];

    data.sort((a, b) =>
      a.page !== b.page ? a.page - b.page : a.position - b.position,
    );

    data.forEach((item) => {
      if (item && item.type === 'Term' && item.name) {
        // Ensure `item` and `item.name` are defined
        matchedResults.push({
          term: item.name,
          course: '',
          grade: 'EX',
        });
      }

      if (item && item.type === 'Exempted Course' && item.name) {
        // Ensure `item` and `item.name` are defined
        matchedResults.push({
          term: 'Exempted',
          course: item.name,
          grade: 'EX',
        });
      }

      if (item && item.type === 'Transfered Course' && item.name) {
        // Ensure `item` and `item.name` are defined
        matchedResults.push({
          term: 'Transfered Courses',
          course: item.name,
          grade: 'EX',
        });
      }

      if (item && item.type === 'Course' && currentTerm && item.name) {
        // Ensure `item` and `currentTerm` and `item.name` are defined
        matchedResults.push({
          term: currentTerm,
          course: item.name,
          grade: item.grade,
        });
      }

      if (item && item.type === 'Separator') {
        currentTerm = terms.shift() || null;
      }
    });

    console.log('Grouped data: ', matchedResults);
    return matchedResults;
  };

  return (
    <motion.div
      initial={{ opacity: 0 }}
      animate={{ opacity: 1 }}
      exit={{ opacity: 0 }}
      transition={{ duration: 0.5 }}
    >
      <div className="top-down">
        <div className="g-container">
          <InformationForm degrees={degrees}/>

          <div className="or-divider">OR</div>

          <div className="upload-container-al">
            <h2>Upload Acceptance Letter</h2>
            <p>
              Upload your acceptance letter to automatically fill out the
              required information
            </p>
            <UploadBox processFile={processFile}/>

            <p>To upload your unofficial transcript, please click here!</p>
            <button
                className="upload-transcript-button"
                onClick={() => navigate('/uploadTranscript')}
            >
              Upload Transcript
            </button>
          </div>
        </div>
      </div>
    </motion.div>
  );
};

export default UploadAcceptanceLetterPage;<|MERGE_RESOLUTION|>--- conflicted
+++ resolved
@@ -11,10 +11,6 @@
 // Set the worker source for PDF.js
 pdfjs.GlobalWorkerOptions.workerSrc = `//cdnjs.cloudflare.com/ajax/libs/pdf.js/${pdfjs.version}/pdf.worker.min.mjs`;
 
-<<<<<<< HEAD
-
-=======
->>>>>>> 0bd5b71e
 //This page creates an initial timeline using either manually entered information or by parsing an acceptance letter
 /**
  * UploadAcceptanceLetterPage Component - Dual-mode timeline creation page
@@ -35,10 +31,6 @@
  * Navigation: Redirects to TimelinePage (/timeline_change) with extracted/selected data
  * Storage: Clears previous timeline data in localStorage before processing
  */
-<<<<<<< HEAD
-
-=======
->>>>>>> 0bd5b71e
 const UploadAcceptanceLetterPage = ({ onDataProcessed }) => {
   const isFirstRender = useRef(true);
   const [degrees, setDegrees] = useState([]);
@@ -57,17 +49,6 @@
     
   }, [onDataProcessed]);
 
-<<<<<<< HEAD
-=======
-  // List of specific programs to check for. This variable is never used
-  // TODO: Duplicate list - consider moving to config file
-  const programNames = [
-    'Aerospace Engineering', 'Building Engineering', 'Civil Engineering', 'Computer Engineering',
-    'Computer Science', 'Computer Science (Minor)', 'Computer Science - Computation Arts',
-    'Data Science', 'Electrical Engineering', 'Health and Life Sciences', 'Indigenous Bridging Program',
-    'Industrial Engineering', 'Mechanical Engineering', 'Science and Technology', 'Software Engineering'
-  ];
->>>>>>> 0bd5b71e
 
   //The radio mentioned is the "Extended Credit Program" radio button
   const handleRadioChange = (group, value) => {
@@ -104,41 +85,8 @@
     getDegrees();
   }, []);
 
-<<<<<<< HEAD
-=======
-  // Handle drag events
-  const handleDragOver = (e) => {
-    e.preventDefault();
-    e.target.classList.add('dragover');
-  };
-
-  const handleDragLeave = (e) => {
-    e.target.classList.remove('dragover');
-  };
-
-  const handleDrop = (e) => {
-    e.preventDefault();
-    e.target.classList.remove('dragover');
-    const file = e.dataTransfer.files[0];
-    validateAndSetFile(file);//Checks if the file is a PDF
-  };
->>>>>>> 0bd5b71e
-
-
-<<<<<<< HEAD
-=======
-  // TODO: Add file size validation before processing
-  const validateAndSetFile = (file) => {
-    if (file && file.type === 'application/pdf') {
-      setFileName(`File Selected: ${file.name}`);
-      setSelectedFile(file);
-    } else {
-      alert('Please select a valid PDF file.');
-      setFileName('No file chosen');
-      setSelectedFile(null);
-    }
-  };
->>>>>>> 0bd5b71e
+
+
 
 
 
