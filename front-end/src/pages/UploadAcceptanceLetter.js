--- conflicted
+++ resolved
@@ -8,6 +8,8 @@
 import Button from 'react-bootstrap/Button';
 import UploadBox from '../components/UploadBox';
 import { parsePdfFile, extractAcceptanceDetails } from '../utils/AcceptanceUtils';
+
+const REACT_APP_SERVER = process.env.REACT_APP_SERVER || 'http://localhost:8000';
 
 //This page creates an initial timeline using either manually entered information or by parsing an acceptance letter
 /**
@@ -41,85 +43,13 @@
     }
   }, [onDataProcessed]);
 
-<<<<<<< HEAD
-=======
-  // List of specific programs to check for. This variable is never used
-  // TODO: Duplicate list - consider moving to config file
-  const programNames = [
-    'Aerospace Engineering',
-    'Building Engineering',
-    'Civil Engineering',
-    'Computer Engineering',
-    'Computer Science',
-    'Computer Science (Minor)',
-    'Computer Science - Computation Arts',
-    'Data Science',
-    'Electrical Engineering',
-    'Health and Life Sciences',
-    'Indigenous Bridging Program',
-    'Industrial Engineering',
-    'Mechanical Engineering',
-    'Science and Technology',
-    'Software Engineering',
-  ];
-
-  //The radio mentioned is the "Extended Credit Program" radio button
-  const handleRadioChange = (group, value) => {
-    setSelectedRadio((prev) => ({
-      ...prev,
-      [group]: prev[group] === value ? null : value, // Toggle selection. If clicked twice it's deselected
-    }));
-  };
-
-  const handleDegreeChange = (e) => {
-    setSelectedDegreeId(e.target.value);
-  };
-
-  // Navigate on Next button click, passing the selected degree and combined starting semester
-  const handleNextButtonClick = () => {
-    // Example check to ensure something is selected:
-    if (!selectedDegreeId) {
-      alert('Please select a degree before continuing.');
-      return;
-    }
-
-    if (!selectedTerm || !selectedYear) {
-      alert('Please select both a term and a year for your starting semester.');
-      return;
-    }
-    const startingSemester = `${selectedTerm} ${selectedYear}`;
-
-    const matched_degree = degrees.find((d) => d.id === selectedDegreeId);
-    const credits_Required = matched_degree.totalCredits;
-
-    // Pass the selectedDegreeId, creditsRequired, and startingSemester to the timeline page
-    localStorage.setItem('Timeline_Name', null);
-
-    console.log('select: ', selectedRadio.extendedCredit);
-    navigate('/timeline_change', {
-      state: {
-        degree_Id: selectedDegreeId,
-        startingSemester: startingSemester,
-        coOp: selectedRadio.coOp,
-        credits_Required: credits_Required,
-        extendedCredit: selectedRadio.extendedCredit,
-        creditDeficiency: selectedRadio.creditDeficiency,
-      },
-    });
-  };
-
->>>>>>> e687efa4
   useEffect(() => {
     // get a list of all degrees by name
     // TODO: Add loader while fetching degrees from API
     const getDegrees = async () => {
       // TODO: Add proper error handling and user feedback for API failures
       try {
-<<<<<<< HEAD
-        const response = await fetch(`http://localhost:8000/degree/getAllDegrees`, {
-=======
-        const response = await fetch(`${process.env.REACT_APP_SERVER}/degree/getAllDegrees`, {
->>>>>>> e687efa4
+        const response = await fetch(`${REACT_APP_SERVER}/degree/getAllDegrees`, {
           method: 'POST',
           headers: {
             'Content-Type': 'application/json',
@@ -137,7 +67,6 @@
     getDegrees();
   }, []);
 
-<<<<<<< HEAD
   const processFile = (file) => {
     parsePdfFile(file).then((pagesData) => {
       const extractedData = extractAcceptanceDetails(pagesData);
@@ -160,478 +89,6 @@
           transcriptData,
           degreeId,
           isExtendedCredit,
-=======
-  // Handle drag events
-  const handleDragOver = (e) => {
-    e.preventDefault();
-    e.target.classList.add('dragover');
-  };
-
-  const handleDragLeave = (e) => {
-    e.target.classList.remove('dragover');
-  };
-
-  const handleDrop = (e) => {
-    e.preventDefault();
-    e.target.classList.remove('dragover');
-    const file = e.dataTransfer.files[0];
-    validateAndSetFile(file); //Checks if the file is a PDF
-  };
-
-  const handleFileChange = (e) => {
-    const file = e.target.files[0];
-    validateAndSetFile(file);
-  };
-
-  // TODO: Add file size validation before processing
-  const validateAndSetFile = (file) => {
-    if (file && file.type === 'application/pdf') {
-      setFileName(`File Selected: ${file.name}`);
-      setSelectedFile(file);
-    } else {
-      alert('Please select a valid PDF file.');
-      setFileName('No file chosen');
-      setSelectedFile(null);
-    }
-  };
-
-  const handleSubmit = () => {
-    if (!selectedFile) {
-      alert('Please choose a file to upload!');
-      return;
-    }
-    processFile(selectedFile);
-    alert('File uploaded Successfully!');
-  };
-
-  const handleCancel = () => {
-    setSelectedFile(null);
-    setFileName('No file chosen');
-    setOutput('');
-    if (fileInputRef.current) {
-      fileInputRef.current.value = '';
-    }
-  };
-
-  //Reads the PDF as an array buffer. The text is extracted using PDF.js
-  // TODO: Move processing logic to seeparate utility file
-  const processFile = (file) => {
-    const reader = new FileReader();
-    reader.onload = (e) => {
-      const typedArray = new Uint8Array(e.target.result);
-      pdfjs.getDocument(typedArray).promise.then((pdf) => {
-        let pagesPromises = [];
-        for (let i = 1; i <= pdf.numPages; i++) {
-          pagesPromises.push(
-            pdf.getPage(i).then((page) => {
-              return page.getTextContent().then((textContentPage) => {
-                return {
-                  page: i,
-                  text: textContentPage.items.map((item) => item.str).join(' '),
-                };
-              });
-            }),
-          );
-        }
-        Promise.all(pagesPromises).then((pagesData) => {
-          const extractedData = extractAcceptanceDetails(pagesData);
-          const transcriptData = matchTermsWithCourses(extractedData.results);
-          //setOutput(generateOutput(extractedData));
-          // Extract Degree Info
-          //const degreeInfo = extractedData.degree || "Unknown Degree";
-          const degreeId = extractedData.degreeId || 'Unknown'; // Map degree to ID
-          const matched_degree = degrees.find((d) => d.id === degreeId);
-          const credits_Required = matched_degree.totalCredits;
-
-          if (transcriptData.length > 0) {
-            localStorage.setItem('Timeline_Name', null);
-            onDataProcessed({
-              transcriptData,
-              degreeId,
-            }); // Send grouped data to parent
-            console.log('select: ', selectedRadio.extendedCredit);
-            navigate('/timeline_change', {
-              state: {
-                coOp: selectedRadio.coOp,
-                credits_Required: credits_Required,
-                extendedCredit: extractedData.details.extendedCreditProgram,
-                creditDeficiency: extractedData.details.creditDeficiency,
-              },
-            }); // Navigate to TimelinePage
-          } else {
-            setOutput(`<h3>There are no data to show!</h3>`);
-          }
-          console.log(degreeId);
-        });
-      });
-    };
-    reader.readAsArrayBuffer(file);
-  };
-
-  //This is a helper function used to get the details about the program (Mapped to an id), Coop/Extended Credit/Credit deficiency, starting term, exemptions/transfer credits/deficiencies.
-  //This function generates all terms between the start end expected end terms
-  //Returns a structured object
-  // TODO: Refactor to simplify this complex function
-  const extractAcceptanceDetails = (pagesData) => {
-    const details = {};
-
-    // TODO: Move all these lists/mapping to to a config file
-
-    // List of specific programs to check for
-    const programNames = [
-      'Aerospace Engineering',
-      'Aerospace Engineering Option: Aerodynamics and Propulsion',
-      'Aerospace Engineering Option B: Aerospace Structures and Materials',
-      'Aerospace Engineering Option: Avionics and Aerospace Systems',
-      'Building Engineering',
-      'Building Engineering Option: Building Energy and Environment',
-      'Building Engineering Option: Building Structures and Construction',
-      'Civil Engineering',
-      'Civil Engineering Option: Civil Infrastructure',
-      'Civil Engineering Option: Environmental',
-      'Civil Engineering Option: Construction Engineering and Management',
-      'Computer Engineering',
-      'Computer Science',
-      'Electrical Engineering',
-      'Industrial Engineering',
-      'Mechanical Engineering',
-      'Software Engineering',
-    ];
-    const degreeMapping = {
-      'Aerospace Engineering': 'AERO',
-      'Aerospace Engineering Option: Aerodynamics and Propulsion': 'AEROA',
-      'Aerospace Engineering Option B: Aerospace Structures and Materials': 'AEROB',
-      'Aerospace Engineering Option: Avionics and Aerospace Systems': 'AEROC',
-      'Building Engineering': 'BCEE',
-      'Building Engineering Option: Building Energy and Environment': 'BCEEA',
-      'Building Engineering Option: Building Structures and Construction': 'BCEEB',
-      'Civil Engineering': 'CIVI',
-      'Civil Engineering Option: Civil Infrastructure': 'CIVIA',
-      'Civil Engineering Option: Environmental': 'CIVIB',
-      'Civil Engineering Option: Construction Engineering and Management': 'CIVIC',
-      'Computer Engineering': 'COEN',
-      'Computer Science': 'CompSci',
-      'Electrical Engineering': 'ELEC',
-      'Industrial Engineering': 'INDU',
-      'Mechanical Engineering': 'MECH',
-      'Software Engineering': 'SOEN',
-    };
-    const degreeMapping_2 = {
-      'Bachelor of Engineering, Aerospace Engineering': 'AERO',
-      'Bachelor of Engineering, Aerospace Engineering Option: Aerodynamics and Propulsion': 'AEROA',
-      'Bachelor of Engineering, Aerospace Engineering Option B: Aerospace Structures and Materials': 'AEROB',
-      'Bachelor of Engineering, Aerospace Engineering Option: Avionics and Aerospace Systems': 'AEROC',
-      'Bachelor of Engineering, Building Engineering': 'BCEE',
-      'Bachelor of Engineering, Building Engineering Option: Building Energy and Environment': 'BCEEA',
-      'Bachelor of Engineering, Building Engineering Option: Building Structures and Construction': 'BCEEB',
-      'Bachelor of Engineering, Civil Engineering': 'CIVI',
-      'Bachelor of Engineering, Civil Engineering Option: Civil Infrastructure': 'CIVIA',
-      'Bachelor of Engineering, Civil Engineering Option: Environmental': 'CIVIB',
-      'Bachelor of Engineering, Civil Engineering Option: Construction Engineering and Management': 'CIVIC',
-      'Bachelor of Engineering, Computer Engineering': 'COEN',
-      'Bachelor of Computer Science, Computer Science': 'CompSci',
-      'Bachelor of Engineering, Electrical Engineering': 'ELEC',
-      'Bachelor of Engineering, Industrial Engineering': 'INDU',
-      'Bachelor of Engineering, Mechanical Engineering': 'MECH',
-      'Bachelor of Engineering, Software Engineering': 'SOEN',
-    };
-    degrees.forEach(({ name, id }) => {
-      degreeMapping_2[name] = id;
-    });
-
-    console.log('degrees', degrees);
-
-    let degree = null;
-    let degreeId = null;
-
-    let results = [];
-
-    let offer_of_Admission = false;
-    pagesData.forEach(({ text }) => {
-      if (!pagesData || pagesData.length === 0) {
-        console.error('No pages data available');
-        return { results: [] };
-      }
-      // Check if text contains "OFFER OF ADMISSION"
-      if (text.toUpperCase().match('OFFER OF ADMISSION')) {
-        offer_of_Admission = true;
-      }
-
-      // Extract Degree Concentration (everything after Program/Plan(s) and before Academic Load)
-      const degreeConcentrationMatch = text.match(/Program\/Plan\(s\):\s*([^\n]+)(?:\n([^\n]+))?[\s\S]*?Academic Load/);
-
-      console.log('degree', degreeConcentrationMatch);
-
-      if (degreeConcentrationMatch) {
-        // Combine the two parts (if any) into a single Degree Concentration string
-        let degreeConcentration = (degreeConcentrationMatch[1] + (degreeConcentrationMatch[2] || '')).trim();
-
-        // Check if any of the specific program names are present in the extracted Degree Concentration
-        programNames.forEach((program) => {
-          if (degreeConcentration.trim().includes(program)) {
-            degreeConcentration = `${program}`; // Add the program name to the Degree Concentration if it matches
-          }
-        });
-        degreeId = degreeMapping[degreeConcentration];
-        // Assign to details
-        details.degreeConcentration = degreeId;
-      }
-
-      console.log(degreeId);
-
-      // Check for "Co-op Recommendation: Congratulations!"
-      const coopRecommendationMatch = text.match(/Co-op Recommendation:\s*Congratulations!/);
-      if (coopRecommendationMatch) {
-        details.coopProgram = 'Yes';
-        details.extendedCreditProgram = 'No';
-      } else {
-        // Extract Extended Credit Program or Co-op Program if not determined by Co-op Recommendation
-        const ecpMatch = text.match(/Extended Credit Program/);
-        const coopMatch = text.match(/Co-op Program/);
-        if (ecpMatch) {
-          details.extendedCreditProgram = 'yes';
-          details.coopProgram = 'No';
-        } else if (coopMatch) {
-          details.coopProgram = 'Yes';
-          details.extendedCreditProgram = 'No';
-          handleRadioChange('extendedCredit', 'No');
-        }
-      }
-
-      // Extract Starting Semester (Term)
-      const sessionIndex = text.indexOf('Session');
-      const minProgramLengthIndex = text.indexOf('Minimum Program Length');
-
-      // Check if both Session and Minimum Program Length are present
-      if (sessionIndex !== -1 && minProgramLengthIndex !== -1) {
-        // Extract the substring between Session and Minimum Program Length
-        const textBetweenSessionAndMinLength = text.substring(sessionIndex, minProgramLengthIndex);
-
-        // Regular expression to match the term (Winter, Summer, Fall, Fall/Winter)
-        const termRegex = /(\s*(Winter|Summer|Fall)\s*\d{4}\s*)|(\s*(Fall\/Winter)\s*20(\d{2})-(?!\6)\d{2})/;
-        const termMatchstart = textBetweenSessionAndMinLength.match(termRegex);
-
-        if (termMatchstart) {
-          // Add the matched term to Starting Term
-          details.startingTerm = termMatchstart[0].trim();
-        }
-      }
-
-      // Extract Expected Graduation Term (Winter 2024, Fall/Winter 2023-2024)
-      const expectedGradTermIndex = text.indexOf('Expected Graduation Term');
-      const admissionStatusIndex = text.indexOf('Admission Status');
-
-      if (expectedGradTermIndex !== -1 && admissionStatusIndex !== -1) {
-        // Extract the substring between Expected Graduation Term and Admission Status
-        const textBetweenExpectedGradTermAndStatus = text.substring(expectedGradTermIndex, admissionStatusIndex);
-
-        // Regex for matching terms like Winter 2024, Fall/Winter 2023-2024
-        const termRegex = /(\s*(Winter|Summer|Fall)\s*\d{4}\s*)|(\s*(Fall\/Winter)\s*20(\d{2})-(?!\6)\d{2})/;
-        const termMatch = textBetweenExpectedGradTermAndStatus.match(termRegex);
-
-        if (termMatch) {
-          // Add matched term to Expected Graduation Term
-          details.expectedGraduationTerm = termMatch[0].trim();
-        }
-      }
-
-      // Extract Exemptions Courses (Regex match for courses)
-      const exemptionsIndex = text.indexOf('Exemptions');
-      const deficienciesIndex = text.indexOf('Deficiencies');
-
-      if (exemptionsIndex !== -1 && deficienciesIndex !== -1) {
-        // Extract the substring between Exemptions and Deficiencies
-        const textBetweenExemptionsAndDeficiencies = text.substring(exemptionsIndex, deficienciesIndex);
-
-        // Regex for matching course codes (e.g., MATH 101)
-        const courseRegex = /([A-Za-z]{3,4})\s+(\d{3})\s+/g;
-        let courseMatch;
-        const exemptionsCourses = [];
-
-        // Find all course matches
-        while ((courseMatch = courseRegex.exec(textBetweenExemptionsAndDeficiencies)) !== null) {
-          results.push({
-            name: courseMatch[0].replace(/\s+/g, ''),
-            page: 1,
-            type: 'Exempted Course',
-            position: 0,
-          });
-          exemptionsCourses.push(courseMatch[0].trim());
-        }
-
-        if (exemptionsCourses.length > 0) {
-          // Add matched courses to Exemptions courses
-          details.exemptionsCourses = exemptionsCourses;
-        }
-      }
-
-      // Extract Deficiencies Courses (Regex match for courses)
-      const deficienciesMatchIndex = text.indexOf('Deficiencies');
-      const transferCreditsIndex = text.indexOf('Transfer Credits');
-
-      if (deficienciesMatchIndex !== -1 && transferCreditsIndex !== -1) {
-        // Extract the substring between Deficiencies and Transfer Credits
-        const textBetweenDeficienciesAndTransferCredits = text.substring(deficienciesMatchIndex, transferCreditsIndex);
-
-        // Regex for matching course codes (e.g., MATH 101)
-        const courseRegex = /([A-Za-z]{3,4})\s+((\d{3})|[A-Z]{1,2})\s+/g;
-        let courseMatch;
-        const deficienciesCourses = [];
-
-        // Find all course matches
-        while ((courseMatch = courseRegex.exec(textBetweenDeficienciesAndTransferCredits)) !== null) {
-          deficienciesCourses.push(courseMatch[0].trim());
-        }
-
-        if (deficienciesCourses.length > 0) {
-          // Add matched courses to Deficiencies courses
-          details.creditDeficiency = true;
-          details.deficienciesCourses = deficienciesCourses;
-        }
-      }
-
-      // Extract Transfer Credits and respective credits
-      const noteIndex = text.indexOf('NOTE:');
-
-      if (transferCreditsIndex !== -1 && noteIndex !== -1) {
-        const textBetweenTransferAndNote = text.substring(transferCreditsIndex, noteIndex);
-
-        // Regex for matching courses (e.g., COMM A, ECON 201)
-        const courseRegex = /(\s+[A-Z]{3,4})\s+((\d{3})|[A-Z]{1,2})\s+/g;
-        const creditRegex = /(\d+)\s+crs/; // Regex for matching credits (e.g., "3 crs")
-
-        let courseMatch;
-        const transferCredits = [];
-
-        while ((courseMatch = courseRegex.exec(textBetweenTransferAndNote)) !== null) {
-          const course = courseMatch[0].trim();
-          // Look for the credits on the same line as the course
-          const lineContainingCourse = textBetweenTransferAndNote.split('\n').find((line) => line.includes(course));
-
-          const creditMatch = lineContainingCourse?.match(creditRegex);
-          const credits = creditMatch ? `${creditMatch[1]} crs` : 'Credits not found';
-          results.push({
-            name: course.replace(/\s+/g, ''),
-            page: 1,
-            type: 'Transfered Course',
-            position: 0,
-          });
-          transferCredits.push({ course, credits });
-        }
-
-        if (transferCredits.length > 0) {
-          details.transferCredits = transferCredits;
-        }
-      }
-    }); // pages end
-
-    if (!offer_of_Admission) {
-      alert('Please choose Offer of Admission');
-      return { results: [] };
-    }
-
-    const start = details.startingTerm;
-    const end = details.expectedGraduationTerm;
-
-    // Function to generate all terms from startTerm to endTerm
-    const generateTerms = (startTerm, endTerm) => {
-      const terms = ['Winter', 'Summer', 'Fall'];
-      const startYear = parseInt(startTerm.split(' ')[1]); // Extracting the year
-      const startSeason = startTerm.split(' ')[0]; // Extracting the season
-      let endYear, endSeason;
-      if (!endTerm || typeof endTerm !== 'string') {
-        endYear = startYear + 2;
-        endSeason = startSeason;
-      } else {
-        endYear = parseInt(endTerm.split(' ')[1]); // Extracting the year
-        endSeason = endTerm.split(' ')[0]; // Extracting the season
-      }
-
-      const resultTerms = [];
-
-      let currentYear = startYear;
-      let currentSeasonIndex = terms.indexOf(startSeason); // Find index of start season in the list
-
-      // Loop to generate all terms from start to end
-      while (currentYear < endYear || (currentYear === endYear && currentSeasonIndex <= terms.indexOf(endSeason))) {
-        const term = `${terms[currentSeasonIndex]} ${currentYear}`;
-        resultTerms.push(term);
-
-        // Move to the next season
-        currentSeasonIndex++;
-
-        if (currentSeasonIndex === terms.length) {
-          currentSeasonIndex = 0;
-          currentYear++;
-        }
-      }
-      // console.log("terms:", resultTerms)
-      return resultTerms;
-    };
-
-    // Function to process and push results into the results array
-    const processTerms = (startTerm, endTerm, results) => {
-      const terms = generateTerms(startTerm, endTerm);
-
-      terms.forEach((term, index) => {
-        results.push({
-          name: term.trim(),
-          page: 1,
-          type: 'Term',
-          position: 0, // Adjust as needed for your specific position logic
-        });
-      });
-      console.log(results);
-    };
-
-    processTerms(start, end, results);
-
-    return { results, degree, degreeId, details };
-  };
-
-  //Groups data from the PDF into a format for the timeline
-  const matchTermsWithCourses = (data) => {
-    let matchedResults = [];
-    let currentTerm = data[0]?.name; // Use optional chaining to safely access `name`
-    let terms = [];
-
-    data.sort((a, b) => (a.page !== b.page ? a.page - b.page : a.position - b.position));
-
-    data.forEach((item) => {
-      if (item && item.type === 'Term' && item.name) {
-        // Ensure `item` and `item.name` are defined
-        matchedResults.push({
-          term: item.name,
-          course: '',
-          grade: 'EX',
-        });
-      }
-
-      if (item && item.type === 'Exempted Course' && item.name) {
-        // Ensure `item` and `item.name` are defined
-        matchedResults.push({
-          term: 'Exempted',
-          course: item.name,
-          grade: 'EX',
-        });
-      }
-
-      if (item && item.type === 'Transfered Course' && item.name) {
-        // Ensure `item` and `item.name` are defined
-        matchedResults.push({
-          term: 'Transfered Courses',
-          course: item.name,
-          grade: 'EX',
-        });
-      }
-
-      if (item && item.type === 'Course' && currentTerm && item.name) {
-        // Ensure `item` and `currentTerm` and `item.name` are defined
-        matchedResults.push({
-          term: currentTerm,
-          course: item.name,
-          grade: item.grade,
->>>>>>> e687efa4
         });
         navigate('/timeline_change', {
           state: {
@@ -654,127 +111,17 @@
     <motion.div initial={{ opacity: 0 }} animate={{ opacity: 1 }} exit={{ opacity: 0 }} transition={{ duration: 0.5 }}>
       <div className="top-down">
         <div className="g-container">
-<<<<<<< HEAD
           <InformationForm degrees={degrees} />
-=======
-          <div className="form-container-al">
-            <h2>Required Information</h2>
-            <p>Manually fill out the following information so we can help you create the perfect timeline</p>
-            <form>
-              <div>
-                <label htmlFor="degree-concentration">Degree Concentration:</label>
-                <select id="degree-concentration" className="input-field" onChange={handleDegreeChange}>
-                  <option value="">-- Select a Degree --</option>
-                  {degrees && degrees.length > 0 ? (
-                    degrees
-                      .sort((a, b) => a.name.localeCompare(b.name)) // Sort degrees alphabetically by name
-                      .map((degree) => (
-                        <option key={degree.id} value={degree.id}>
-                          {degree.name}
-                        </option>
-                      ))
-                  ) : (
-                    <option value="" disabled>
-                      No degrees available
-                    </option>
-                  )}
-                </select>
-              </div>
-              <div>
-                <div>
-                  <label htmlFor="starting-term">Starting Term:</label>
-                  <select
-                    id="starting-term"
-                    className="input-field"
-                    value={selectedTerm}
-                    onChange={(e) => setSelectedTerm(e.target.value)}
-                  >
-                    <option value="">-- Select Term --</option>
-                    <option value="Winter">Winter</option>
-                    <option value="Summer">Summer</option>
-                    <option value="Fall">Fall</option>
-                  </select>
-                </div>
-              </div>
-              <div>
-                <label htmlFor="starting-year">Starting Year:</label>
-                <select
-                  id="starting-year"
-                  className="input-field"
-                  value={selectedYear}
-                  onChange={(e) => setSelectedYear(e.target.value)}
-                >
-                  <option value="">-- Select Year --</option>
-                  {Array.from({ length: 2031 - 2017 + 1 }).map((_, index) => {
-                    const year = 2017 + index;
-                    return (
-                      <option key={year} value={year}>
-                        {year}
-                      </option>
-                    );
-                  })}
-                </select>
-              </div>
-              <div className="radio-group">
-                <span className="cooo">Extended Credit Program? </span>
-                <label>
-                  <input
-                    type="checkbox"
-                    name="extended-credit"
-                    value="yes"
-                    checked={selectedRadio.extendedCredit === true}
-                    onChange={() => handleRadioChange('extendedCredit', true)}
-                  />
-                </label>
-              </div>
-            </form>
-            <button className="cancel-button" onClick={handleCancel}>
-              Cancel
-            </button>
-            <button onClick={handleNextButtonClick} className="next-button">
-              Next
-            </button>
-          </div>
->>>>>>> e687efa4
 
           <div className="or-divider">OR</div>
 
           <div className="upload-container-al">
             <h2>Upload Acceptance Letter</h2>
             <p>Upload your acceptance letter to automatically fill out the required information</p>
-<<<<<<< HEAD
             <UploadBox processFile={processFile} />
 
             <hr className="divider" />
 
-=======
-            <div
-              className="upload-box-al"
-              onDragOver={handleDragOver}
-              onDragLeave={handleDragLeave}
-              onDrop={handleDrop}
-            >
-              <p>Drag and Drop file</p>
-              or
-              <label htmlFor="file-upload" className="file-label">
-                Browse
-              </label>
-              <input
-                type="file"
-                id="file-upload"
-                accept="application/pdf"
-                onChange={handleFileChange}
-                ref={fileInputRef}
-                style={{ display: 'none' }}
-              />
-              <p className="file-name">{fileName}</p>
-            </div>
-
-            <button className="create-button" onClick={handleSubmit}>
-              Create Timeline
-            </button>
-            {output && <div id="output" dangerouslySetInnerHTML={{ __html: output }}></div>}
->>>>>>> e687efa4
             <p>To upload your unofficial transcript, please click here!</p>
             <button className="upload-transcript-button" onClick={() => navigate('/uploadTranscript')}>
               Upload Transcript
