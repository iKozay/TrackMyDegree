import '../css/UploadAcceptanceLetter.css';
import React, { useState, useRef, useEffect } from 'react';
import { pdfjs } from 'react-pdf'; //This allows the code to parse PDF files
import { useNavigate } from 'react-router-dom';
import { motion } from 'framer-motion';
import * as Sentry from '@sentry/react';

// Set the worker source for PDF.js
pdfjs.GlobalWorkerOptions.workerSrc = `//cdnjs.cloudflare.com/ajax/libs/pdf.js/${pdfjs.version}/pdf.worker.min.mjs`;

<<<<<<< HEAD
//This page creates an initial timeline using either manually entered information or by parsing an acceptance letter
=======
/**
 * UploadAcceptanceLetterPage Component - Dual-mode timeline creation page
 * 
 * Two creation paths:
 * 1. Manual Form: User selects degree, starting term/year, and program options (Co-op/Extended Credit)
 * 2. PDF Upload: Processes acceptance letter PDFs to auto-extract degree, terms, exemptions, and program info
 * 
 * Backend Integration:
 * - Fetches available degrees from server API (/degree/getAllDegrees)
 * - Uses Sentry for error tracking
 * 
 * PDF Processing (client-side):
 * - Extracts degree concentration, starting/graduation terms, co-op eligibility
 * - Identifies exempted courses, transfer credits, and credit deficiencies
 * - Validates document is an "Offer of Admission" letter
 * 
 * Navigation: Redirects to TimelinePage (/timeline_change) with extracted/selected data
 * Storage: Clears previous timeline data in localStorage before processing
 */
>>>>>>> 300e8800
const UploadAcceptanceLetterPage = ({ onDataProcessed }) => {
  const isFirstRender = useRef(true);
  const [selectedFile, setSelectedFile] = useState(null);
  const [fileName, setFileName] = useState('No file chosen');
  const [output, setOutput] = useState('');
  const [degrees, setDegrees] = useState([]);
  const [selectedDegreeId, setSelectedDegreeId] = useState(null);
  const [selectedTerm, setSelectedTerm] = useState(''); // No default value
  const [selectedYear, setSelectedYear] = useState(''); // No default value
  const fileInputRef = useRef(null);
  const navigate = useNavigate();
  const [selectedRadio, setSelectedRadio] = useState({
    coOp: null,
    extendedCredit: null,
    creditDeficiency: null,
  });

  useEffect(() => {
    if (isFirstRender.current) {
      onDataProcessed(); // Clear old timeline data on load
      isFirstRender.current = false;
    }
    
  }, [onDataProcessed]);

<<<<<<< HEAD
  // List of specific programs to check for. This variable is never used
=======
  // List of specific programs to check for
  // TODO: Duplicate list - consider moving to config file
>>>>>>> 300e8800
  const programNames = [
    'Aerospace Engineering', 'Building Engineering', 'Civil Engineering', 'Computer Engineering',
    'Computer Science', 'Computer Science (Minor)', 'Computer Science - Computation Arts',
    'Data Science', 'Electrical Engineering', 'Health and Life Sciences', 'Indigenous Bridging Program',
    'Industrial Engineering', 'Mechanical Engineering', 'Science and Technology', 'Software Engineering'
  ];

  //The radio mentioned is the "Extended Credit Program" radio button
  const handleRadioChange = (group, value) => {
    setSelectedRadio((prev) => ({
      ...prev,
      [group]: prev[group] === value ? null : value, // Toggle selection. If clicked twice it's deselected
    }));
  };

  const handleDegreeChange = (e) => {
    setSelectedDegreeId(e.target.value);
  };

  // Navigate on Next button click, passing the selected degree and combined starting semester
  const handleNextButtonClick = () => {
    // Example check to ensure something is selected:
    if (!selectedDegreeId) {
      alert('Please select a degree before continuing.');
      return;
    }

    if (!selectedTerm || !selectedYear) {
      alert('Please select both a term and a year for your starting semester.');
      return;
    }
    const startingSemester = `${selectedTerm} ${selectedYear}`;

    const matched_degree = degrees.find(d => d.id === selectedDegreeId);
    const credits_Required = matched_degree.totalCredits;

    // Pass the selectedDegreeId, creditsRequired, and startingSemester to the timeline page
    localStorage.setItem('Timeline_Name', null);

    console.log('select: ', selectedRadio.extendedCredit);
    navigate('/timeline_change', {
      state: {
        degree_Id: selectedDegreeId,
        startingSemester: startingSemester,
        coOp: selectedRadio.coOp,
        credits_Required: credits_Required,
        extendedCredit: selectedRadio.extendedCredit,
        creditDeficiency: selectedRadio.creditDeficiency,
      },
    });
  };

  useEffect(() => {
    // get a list of all degrees by name
    // TODO: Add loader while fetching degrees from API
    const getDegrees = async () => {
      // TODO: Add proper error handling and user feedback for API failures
      try {
        const response = await fetch(
          `${process.env.REACT_APP_SERVER}/degree/getAllDegrees`,
          {
            method: 'POST',
            headers: {
              'Content-Type': 'application/json',
            },
          },
        );

        const jsonData = await response.json();
        console.log(jsonData);
        setDegrees(jsonData.degrees);
      } catch (err) {
        Sentry.captureException(err);
        console.error(err.message);
      }
    };
    getDegrees();
  }, []);

  // Handle drag events
  const handleDragOver = (e) => {
    e.preventDefault();
    e.target.classList.add('dragover');
  };

  const handleDragLeave = (e) => {
    e.target.classList.remove('dragover');
  };

  const handleDrop = (e) => {
    e.preventDefault();
    e.target.classList.remove('dragover');
    const file = e.dataTransfer.files[0];
    validateAndSetFile(file);//Checks if the file is a PDF
  };

  const handleFileChange = (e) => {
    const file = e.target.files[0];
    validateAndSetFile(file);
  };

  // TODO: Add file size validation before processing
  const validateAndSetFile = (file) => {
    if (file && file.type === 'application/pdf') {
      setFileName(`File Selected: ${file.name}`);
      setSelectedFile(file);
    } else {
      alert('Please select a valid PDF file.');
      setFileName('No file chosen');
      setSelectedFile(null);
    }
  };

  const handleSubmit = () => {
    if (!selectedFile) {
      alert('Please choose a file to upload!');
      return;
    }
    processFile(selectedFile);
    alert('File uploaded Successfully!');
  };

  const handleCancel = () => {
    setSelectedFile(null);
    setFileName('No file chosen');
    setOutput('');
    if (fileInputRef.current) {
      fileInputRef.current.value = '';
    }
  };

<<<<<<< HEAD
  //Reads the PDF as an array buffer. The text is extracted using PDF.js
=======
  // TODO: Move processing logic to seeparate utility file
>>>>>>> 300e8800
  const processFile = (file) => {
    const reader = new FileReader();
    reader.onload = (e) => {
      const typedArray = new Uint8Array(e.target.result);
      pdfjs.getDocument(typedArray).promise.then((pdf) => {
        let pagesPromises = [];
        for (let i = 1; i <= pdf.numPages; i++) {
          pagesPromises.push(
            pdf.getPage(i).then((page) => {
              return page.getTextContent().then((textContentPage) => {
                return {
                  page: i,
                  text: textContentPage.items.map((item) => item.str).join(' '),
                };
              });
            }),
          );
        }
        Promise.all(pagesPromises).then((pagesData) => {
          const extractedData = extractAcceptanceDetails(pagesData);
          const transcriptData = matchTermsWithCourses(extractedData.results);
          //setOutput(generateOutput(extractedData));
          // Extract Degree Info
          //const degreeInfo = extractedData.degree || "Unknown Degree";
          const degreeId = extractedData.degreeId || 'Unknown'; // Map degree to ID
          const matched_degree = degrees.find(d => d.id === degreeId);
          const credits_Required = matched_degree.totalCredits;

          if (transcriptData.length > 0) {
            localStorage.setItem('Timeline_Name', null);
            onDataProcessed({
              transcriptData,
              degreeId,
            }); // Send grouped data to parent
            console.log('select: ', selectedRadio.extendedCredit);
            navigate('/timeline_change', {
              state: {
                coOp: selectedRadio.coOp,
                credits_Required: credits_Required,
                extendedCredit: extractedData.details.extendedCreditProgram,
                creditDeficiency: extractedData.details.creditDeficiency,
              },
            }); // Navigate to TimelinePage
          } else {
            setOutput(`<h3>There are no data to show!</h3>`);
          }
          console.log(degreeId);
        });
      });
    };
    reader.readAsArrayBuffer(file);
  };

<<<<<<< HEAD
  //This is a helper function used to get the details about the program (Mapped to an id), Coop/Extended Credit/Credit deficiency, starting term, exemptions/transfer credits/deficiencies.
  //This function generates all terms between the start end expected end terms
  //Returns a structured object
=======
  // TODO: Refactor to simplify this complex function
>>>>>>> 300e8800
  const extractAcceptanceDetails = (pagesData) => {
    const details = {};

    // TODO: Move all these lists/mapping to to a config file

    // List of specific programs to check for
    const programNames = [
      'Aerospace Engineering',
      'Aerospace Engineering Option: Aerodynamics and Propulsion',
      'Aerospace Engineering Option B: Aerospace Structures and Materials',
      'Aerospace Engineering Option: Avionics and Aerospace Systems',
      'Building Engineering',
      'Building Engineering Option: Building Energy and Environment',
      'Building Engineering Option: Building Structures and Construction',
      'Civil Engineering',
      'Civil Engineering Option: Civil Infrastructure',
      'Civil Engineering Option: Environmental',
      'Civil Engineering Option: Construction Engineering and Management',
      'Computer Engineering',
      'Computer Science',
      'Electrical Engineering',
      'Industrial Engineering',
      'Mechanical Engineering',
      'Software Engineering',
    ];
    const degreeMapping = {
      'Aerospace Engineering': 'AERO',
      'Aerospace Engineering Option: Aerodynamics and Propulsion': 'AEROA',
      'Aerospace Engineering Option B: Aerospace Structures and Materials': 'AEROB',
      'Aerospace Engineering Option: Avionics and Aerospace Systems': 'AEROC',
      'Building Engineering': 'BCEE',
      'Building Engineering Option: Building Energy and Environment': 'BCEEA',
      'Building Engineering Option: Building Structures and Construction': 'BCEEB',
      'Civil Engineering': 'CIVI',
      'Civil Engineering Option: Civil Infrastructure': 'CIVIA',
      'Civil Engineering Option: Environmental': 'CIVIB',
      'Civil Engineering Option: Construction Engineering and Management': 'CIVIC',
      'Computer Engineering': 'COEN',
      'Computer Science': 'CompSci',
      'Electrical Engineering': 'ELEC',
      'Industrial Engineering': 'INDU',
      'Mechanical Engineering': 'MECH',
      'Software Engineering': 'SOEN',
    };
    const degreeMapping_2 = {
      'Bachelor of Engineering, Aerospace Engineering': 'AERO',
      'Bachelor of Engineering, Aerospace Engineering Option: Aerodynamics and Propulsion': 'AEROA',
      'Bachelor of Engineering, Aerospace Engineering Option B: Aerospace Structures and Materials': 'AEROB',
      'Bachelor of Engineering, Aerospace Engineering Option: Avionics and Aerospace Systems': 'AEROC',
      'Bachelor of Engineering, Building Engineering': 'BCEE',
      'Bachelor of Engineering, Building Engineering Option: Building Energy and Environment': 'BCEEA',
      'Bachelor of Engineering, Building Engineering Option: Building Structures and Construction': 'BCEEB',
      'Bachelor of Engineering, Civil Engineering': 'CIVI',
      'Bachelor of Engineering, Civil Engineering Option: Civil Infrastructure': 'CIVIA',
      'Bachelor of Engineering, Civil Engineering Option: Environmental': 'CIVIB',
      'Bachelor of Engineering, Civil Engineering Option: Construction Engineering and Management': 'CIVIC',
      'Bachelor of Engineering, Computer Engineering': 'COEN',
      'Bachelor of Computer Science, Computer Science': 'CompSci',
      'Bachelor of Engineering, Electrical Engineering': 'ELEC',
      'Bachelor of Engineering, Industrial Engineering': 'INDU',
      'Bachelor of Engineering, Mechanical Engineering': 'MECH',
      'Bachelor of Engineering, Software Engineering': 'SOEN',
    };
    degrees.forEach(({ name, id }) => {
      degreeMapping_2[name] = id;
    });

    console.log("degrees", degrees)

    let degree = null;
    let degreeId = null;

    let results = [];

    let offer_of_Admission = false;
    pagesData.forEach(({ text }) => {
      if (!pagesData || pagesData.length === 0) {
        console.error('No pages data available');
        return { results: [] };
      }  
      // Check if text contains "OFFER OF ADMISSION"
      if (text.toUpperCase().match("OFFER OF ADMISSION")) {
           offer_of_Admission = true;
      }

      // Extract Degree Concentration (everything after Program/Plan(s) and before Academic Load)
      const degreeConcentrationMatch = text.match(
        /Program\/Plan\(s\):\s*([^\n]+)(?:\n([^\n]+))?[\s\S]*?Academic Load/,
      )

      console.log("degree", degreeConcentrationMatch);

      if (degreeConcentrationMatch) {
        // Combine the two parts (if any) into a single Degree Concentration string
        let degreeConcentration = (
          degreeConcentrationMatch[1] + (degreeConcentrationMatch[2] || '')
        ).trim();

        // Check if any of the specific program names are present in the extracted Degree Concentration
        programNames.forEach((program) => {
          if (degreeConcentration.trim().includes(program)) {
            degreeConcentration = `${program}`; // Add the program name to the Degree Concentration if it matches
          }
        });
        degreeId = degreeMapping[degreeConcentration];
        // Assign to details
        details.degreeConcentration = degreeId;
      }
      
      console.log(degreeId);

      // Check for "Co-op Recommendation: Congratulations!"
      const coopRecommendationMatch = text.match(
        /Co-op Recommendation:\s*Congratulations!/,
      );
      if (coopRecommendationMatch) {
        details.coopProgram = 'Yes';
        details.extendedCreditProgram = 'No';
      } else {
        // Extract Extended Credit Program or Co-op Program if not determined by Co-op Recommendation
        const ecpMatch = text.match(/Extended Credit Program/);
        const coopMatch = text.match(/Co-op Program/);
        if (ecpMatch) {
          details.extendedCreditProgram = 'yes';
          details.coopProgram = 'No';
        } else if (coopMatch) {
          details.coopProgram = 'Yes';
          details.extendedCreditProgram = 'No';
          handleRadioChange('extendedCredit', 'No');
        }
      }

      // Extract Starting Semester (Term)
      const sessionIndex = text.indexOf('Session');
      const minProgramLengthIndex = text.indexOf('Minimum Program Length');

      // Check if both Session and Minimum Program Length are present
      if (sessionIndex !== -1 && minProgramLengthIndex !== -1) {
        // Extract the substring between Session and Minimum Program Length
        const textBetweenSessionAndMinLength = text.substring(
          sessionIndex,
          minProgramLengthIndex,
        );

        // Regular expression to match the term (Winter, Summer, Fall, Fall/Winter)
        const termRegex =
          /(\s*(Winter|Summer|Fall)\s*\d{4}\s*)|(\s*(Fall\/Winter)\s*20(\d{2})-(?!\6)\d{2})/;
        const termMatchstart = textBetweenSessionAndMinLength.match(termRegex);

        if (termMatchstart) {
          // Add the matched term to Starting Term
          details.startingTerm = termMatchstart[0].trim();
        }
      }

      // Extract Expected Graduation Term (Winter 2024, Fall/Winter 2023-2024)
      const expectedGradTermIndex = text.indexOf('Expected Graduation Term');
      const admissionStatusIndex = text.indexOf('Admission Status');

      if (expectedGradTermIndex !== -1 && admissionStatusIndex !== -1) {
        // Extract the substring between Expected Graduation Term and Admission Status
        const textBetweenExpectedGradTermAndStatus = text.substring(
          expectedGradTermIndex,
          admissionStatusIndex,
        );

        // Regex for matching terms like Winter 2024, Fall/Winter 2023-2024
        const termRegex =
          /(\s*(Winter|Summer|Fall)\s*\d{4}\s*)|(\s*(Fall\/Winter)\s*20(\d{2})-(?!\6)\d{2})/;
        const termMatch = textBetweenExpectedGradTermAndStatus.match(termRegex);

        if (termMatch) {
          // Add matched term to Expected Graduation Term
          details.expectedGraduationTerm = termMatch[0].trim();
        }
      }

      // Extract Exemptions Courses (Regex match for courses)
      const exemptionsIndex = text.indexOf('Exemptions');
      const deficienciesIndex = text.indexOf('Deficiencies');

      if (exemptionsIndex !== -1 && deficienciesIndex !== -1) {
        // Extract the substring between Exemptions and Deficiencies
        const textBetweenExemptionsAndDeficiencies = text.substring(
          exemptionsIndex,
          deficienciesIndex,
        );

        // Regex for matching course codes (e.g., MATH 101)
        const courseRegex = /([A-Za-z]{3,4})\s+(\d{3})\s+/g;
        let courseMatch;
        const exemptionsCourses = [];

        // Find all course matches
        while (
          (courseMatch = courseRegex.exec(
            textBetweenExemptionsAndDeficiencies,
          )) !== null
        ) {
          results.push({
            name: courseMatch[0].replace(/\s+/g, ''),
            page: 1,
            type: 'Exempted Course',
            position: 0,
          });
          exemptionsCourses.push(courseMatch[0].trim());
        }

        if (exemptionsCourses.length > 0) {
          // Add matched courses to Exemptions courses
          details.exemptionsCourses = exemptionsCourses;
        }
      }

      // Extract Deficiencies Courses (Regex match for courses)
      const deficienciesMatchIndex = text.indexOf('Deficiencies');
      const transferCreditsIndex = text.indexOf('Transfer Credits');

      if (deficienciesMatchIndex !== -1 && transferCreditsIndex !== -1) {
        // Extract the substring between Deficiencies and Transfer Credits
        const textBetweenDeficienciesAndTransferCredits = text.substring(
          deficienciesMatchIndex,
          transferCreditsIndex,
        );

        // Regex for matching course codes (e.g., MATH 101)
        const courseRegex = /([A-Za-z]{3,4})\s+((\d{3})|[A-Z]{1,2})\s+/g;
        let courseMatch;
        const deficienciesCourses = [];

        // Find all course matches
        while (
          (courseMatch = courseRegex.exec(
            textBetweenDeficienciesAndTransferCredits,
          )) !== null
        ) {
          deficienciesCourses.push(courseMatch[0].trim());
        }

        if (deficienciesCourses.length > 0) {
          // Add matched courses to Deficiencies courses
          details.creditDeficiency = true;
          details.deficienciesCourses = deficienciesCourses;
        }
      }

      // Extract Transfer Credits and respective credits
      const noteIndex = text.indexOf('NOTE:');

      if (transferCreditsIndex !== -1 && noteIndex !== -1) {
        const textBetweenTransferAndNote = text.substring(
          transferCreditsIndex,
          noteIndex,
        );

        // Regex for matching courses (e.g., COMM A, ECON 201)
        const courseRegex = /(\s+[A-Z]{3,4})\s+((\d{3})|[A-Z]{1,2})\s+/g;
        const creditRegex = /(\d+)\s+crs/; // Regex for matching credits (e.g., "3 crs")

        let courseMatch;
        const transferCredits = [];

        while (
          (courseMatch = courseRegex.exec(textBetweenTransferAndNote)) !== null
        ) {
          const course = courseMatch[0].trim();
          // Look for the credits on the same line as the course
          const lineContainingCourse = textBetweenTransferAndNote
            .split('\n')
            .find((line) => line.includes(course));

          const creditMatch = lineContainingCourse?.match(creditRegex);
          const credits = creditMatch
            ? `${creditMatch[1]} crs`
            : 'Credits not found';
          results.push({
            name: course.replace(/\s+/g, ''),
            page: 1,
            type: 'Transfered Course',
            position: 0,
          });
          transferCredits.push({ course, credits });
        }

        if (transferCredits.length > 0) {
          details.transferCredits = transferCredits;
        }
      }
    }); // pages end

    if(!offer_of_Admission){
      alert("Please choose Offer of Admission");     
      return { results: [] };
    }

    const start = details.startingTerm;
    const end = details.expectedGraduationTerm;

    // Function to generate all terms from startTerm to endTerm
    const generateTerms = (startTerm, endTerm) => {
      const terms = ['Winter', 'Summer', 'Fall'];
      const startYear = parseInt(startTerm.split(' ')[1]); // Extracting the year
      const startSeason = startTerm.split(' ')[0]; // Extracting the season
      let endYear,endSeason;
      if (!endTerm || typeof endTerm !== 'string') {
        endYear = startYear + 2;
        endSeason = startSeason;
       }
      else{
        endYear = parseInt(endTerm.split(' ')[1]); // Extracting the year
        endSeason = endTerm.split(' ')[0]; // Extracting the season
      }

      const resultTerms = [];

      let currentYear = startYear;
      let currentSeasonIndex = terms.indexOf(startSeason); // Find index of start season in the list

      // Loop to generate all terms from start to end
      while (
        currentYear < endYear ||
        (currentYear === endYear &&
          currentSeasonIndex <= terms.indexOf(endSeason))
      ) {
        const term = `${terms[currentSeasonIndex]} ${currentYear}`;
        resultTerms.push(term);

        // Move to the next season
        currentSeasonIndex++;

        if (currentSeasonIndex === terms.length) {
          currentSeasonIndex = 0;
          currentYear++;
        }
      }
      // console.log("terms:", resultTerms)
      return resultTerms;
    };

    // Function to process and push results into the results array
    const processTerms = (startTerm, endTerm, results) => {
      const terms = generateTerms(startTerm, endTerm);

      terms.forEach((term, index) => {
        results.push({
          name: term.trim(),
          page: 1,
          type: 'Term',
          position: 0, // Adjust as needed for your specific position logic
        });
      });
      console.log(results);
    };

    processTerms(start, end, results);

    return { results, degree, degreeId, details };
  };

  //Groups data from the PDF into a format for the timeline
  const matchTermsWithCourses = (data) => {
    let matchedResults = [];
    let currentTerm = data[0]?.name; // Use optional chaining to safely access `name`
    let terms = [];

    data.sort((a, b) =>
      a.page !== b.page ? a.page - b.page : a.position - b.position,
    );

    data.forEach((item) => {
      if (item && item.type === 'Term' && item.name) {
        // Ensure `item` and `item.name` are defined
        matchedResults.push({
          term: item.name,
          course: '',
          grade: 'EX',
        });
      }

      if (item && item.type === 'Exempted Course' && item.name) {
        // Ensure `item` and `item.name` are defined
        matchedResults.push({
          term: 'Exempted',
          course: item.name,
          grade: 'EX',
        });
      }

      if (item && item.type === 'Transfered Course' && item.name) {
        // Ensure `item` and `item.name` are defined
        matchedResults.push({
          term: 'Transfered Courses',
          course: item.name,
          grade: 'EX',
        });
      }

      if (item && item.type === 'Course' && currentTerm && item.name) {
        // Ensure `item` and `currentTerm` and `item.name` are defined
        matchedResults.push({
          term: currentTerm,
          course: item.name,
          grade: item.grade,
        });
      }

      if (item && item.type === 'Separator') {
        currentTerm = terms.shift() || null;
      }
    });

    console.log('Grouped data: ', matchedResults);
    return matchedResults;
  };

  return (
    <motion.div
      initial={{ opacity: 0 }}
      animate={{ opacity: 1 }}
      exit={{ opacity: 0 }}
      transition={{ duration: 0.5 }}
    >
      <div className="top-down">
        <div className="g-container">
          <div className="form-container-al">
            <h2>Required Information</h2>
            <p>
              Manually fill out the following information so we can help you
              create the perfect timeline
            </p>
            <form>
              <div>
                <label htmlFor="degree-concentration">
                  Degree Concentration:
                </label>
                <select
                  id="degree-concentration"
                  className="input-field"
                  onChange={handleDegreeChange}
                >
                  <option value="">-- Select a Degree --</option>
                  {degrees && degrees.length > 0 ? (
                    degrees
                      .sort((a, b) => a.name.localeCompare(b.name)) // Sort degrees alphabetically by name
                      .map((degree) => (
                        <option key={degree.id} value={degree.id}>
                          {degree.name}
                        </option>
                      ))
                  ) : (
                    <option value="" disabled>
                      No degrees available
                    </option>
                  )}
                </select>
              </div>
              <div>
                <div>
                  <label htmlFor="starting-term">Starting Term:</label>
                  <select
                    id="starting-term"
                    className="input-field"
                    value={selectedTerm}
                    onChange={(e) => setSelectedTerm(e.target.value)}
                  >
                    <option value="">-- Select Term --</option>
                    <option value="Winter">Winter</option>
                    <option value="Summer">Summer</option>
                    <option value="Fall">Fall</option>
                  </select>
                </div>
              </div>
              <div>
                <label htmlFor="starting-year">Starting Year:</label>
                <select
                  id="starting-year"
                  className="input-field"
                  value={selectedYear}
                  onChange={(e) => setSelectedYear(e.target.value)}
                >
                  <option value="">-- Select Year --</option>
                  {Array.from({ length: 2031 - 2017 + 1 }).map((_, index) => {
                    const year = 2017 + index;
                    return (
                      <option key={year} value={year}>
                        {year}
                      </option>
                    );
                  })}
                </select>
              </div>
              <div className="radio-group">
                <span className="cooo">Extended Credit Program? </span>
                <label>
                  <input
                    type="checkbox"
                    name="extended-credit"
                    value="yes"
                    checked={selectedRadio.extendedCredit === true}
                    onChange={() => handleRadioChange('extendedCredit', true)}
                  />
                </label>
              </div>
            </form>
            <button className="cancel-button" onClick={handleCancel}>
              Cancel
            </button>
            <button onClick={handleNextButtonClick} className="next-button">
              Next
            </button>
          </div>

          <div className="or-divider">OR</div>

          <div className="upload-container-al">
            <h2>Upload Acceptance Letter</h2>
            <p>
              Upload your acceptance letter to automatically fill out the
              required information
            </p>
            <div
              className="upload-box-al"
              onDragOver={handleDragOver}
              onDragLeave={handleDragLeave}
              onDrop={handleDrop}
            >
              <p>Drag and Drop file</p>
              or
              <label htmlFor="file-upload" className="file-label">
                Browse
              </label>
              <input
                type="file"
                id="file-upload"
                accept="application/pdf"
                onChange={handleFileChange}
                ref={fileInputRef}
                style={{ display: 'none' }}
              />
              <p className="file-name">{fileName}</p>
            </div>

            <button className="create-button" onClick={handleSubmit}>
              Create Timeline
            </button>
            {output && (
              <div
                id="output"
                dangerouslySetInnerHTML={{ __html: output }}
              ></div>
            )}
            <p>To upload your unofficial transcript, please click here!</p>
            <button
              className="upload-transcript-button"
              onClick={() => navigate('/uploadTranscript')}
            >
              Upload Transcript
            </button>
          </div>
        </div>
      </div>
    </motion.div>
  );
};

export default UploadAcceptanceLetterPage;<|MERGE_RESOLUTION|>--- conflicted
+++ resolved
@@ -8,9 +8,7 @@
 // Set the worker source for PDF.js
 pdfjs.GlobalWorkerOptions.workerSrc = `//cdnjs.cloudflare.com/ajax/libs/pdf.js/${pdfjs.version}/pdf.worker.min.mjs`;
 
-<<<<<<< HEAD
 //This page creates an initial timeline using either manually entered information or by parsing an acceptance letter
-=======
 /**
  * UploadAcceptanceLetterPage Component - Dual-mode timeline creation page
  * 
@@ -30,7 +28,6 @@
  * Navigation: Redirects to TimelinePage (/timeline_change) with extracted/selected data
  * Storage: Clears previous timeline data in localStorage before processing
  */
->>>>>>> 300e8800
 const UploadAcceptanceLetterPage = ({ onDataProcessed }) => {
   const isFirstRender = useRef(true);
   const [selectedFile, setSelectedFile] = useState(null);
@@ -56,12 +53,8 @@
     
   }, [onDataProcessed]);
 
-<<<<<<< HEAD
   // List of specific programs to check for. This variable is never used
-=======
-  // List of specific programs to check for
   // TODO: Duplicate list - consider moving to config file
->>>>>>> 300e8800
   const programNames = [
     'Aerospace Engineering', 'Building Engineering', 'Civil Engineering', 'Computer Engineering',
     'Computer Science', 'Computer Science (Minor)', 'Computer Science - Computation Arts',
@@ -193,11 +186,8 @@
     }
   };
 
-<<<<<<< HEAD
   //Reads the PDF as an array buffer. The text is extracted using PDF.js
-=======
   // TODO: Move processing logic to seeparate utility file
->>>>>>> 300e8800
   const processFile = (file) => {
     const reader = new FileReader();
     reader.onload = (e) => {
@@ -251,13 +241,10 @@
     reader.readAsArrayBuffer(file);
   };
 
-<<<<<<< HEAD
   //This is a helper function used to get the details about the program (Mapped to an id), Coop/Extended Credit/Credit deficiency, starting term, exemptions/transfer credits/deficiencies.
   //This function generates all terms between the start end expected end terms
   //Returns a structured object
-=======
   // TODO: Refactor to simplify this complex function
->>>>>>> 300e8800
   const extractAcceptanceDetails = (pagesData) => {
     const details = {};
 
