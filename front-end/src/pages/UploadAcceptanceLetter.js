--- conflicted
+++ resolved
@@ -78,11 +78,8 @@
 
     // Pass the selectedDegreeId, creditsRequired, and startingSemester to the timeline page
     localStorage.setItem('Timeline_Name', null);
-<<<<<<< HEAD
     navigate("/timeline_change", { state: { degreeId: selectedDegreeId, creditsRequired: 120, startingSemester: startingSemester, coOp: selectedRadio.coOp, extendedCredit: selectedRadio.extendedCredit, creditDeficiency: selectedRadio.creditDeficiency } });
-=======
-    navigate("/timeline_change", { state: { degreeId: selectedDegreeId, creditsRequired: 120, startingSemester: startingSemester, creditDeficiency: selectedRadio.creditDeficiency === "yes"}});
->>>>>>> bb483fcc
+
   };
 
   useEffect(() => {
@@ -609,20 +606,10 @@
             <div className="radio-group">
               <span className="cooo">Credit Deficiency? </span>
               <label>
-<<<<<<< HEAD
                 <input type="checkbox" name="credit-deficiency" value="yes"
                   checked={selectedRadio.creditDeficiency === 'yes'}
                   onChange={() => handleRadioChange('creditDeficiency', 'yes')}
                 />
-=======
-                <input type="checkbox" name="credit-deficiency" value="yes" checked={selectedRadio.creditDeficiency === "yes"}
-                       onChange={(e) =>
-                           setSelectedRadio((prev) => ({
-                             ...prev,
-                             creditDeficiency: e.target.checked ? "yes" : null
-                           }))
-                       }/>
->>>>>>> bb483fcc
               </label>
             </div>
           </form>
