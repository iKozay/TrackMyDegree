--- conflicted
+++ resolved
@@ -384,21 +384,12 @@
           <form>
             <div>
               <label htmlFor="degree-concentration">Degree Concentration:</label>
-<<<<<<< HEAD
               <select id="degree-concentration" className="input-field" onChange={handleDegreeChange}>
               <option value="">-- Select a Degree --</option>
                 {degrees.map((degree) => (
                   <option key={degree.id} value={degree.id}>{degree.name}</option>
                 ))}
 
-=======
-              <select id="degree-concentration" className="input-field">
-                {programNames.map((program, index) => (
-                  <option key={index} value={program}>
-                    {program}
-                  </option>
-                ))}
->>>>>>> 1a2ab03a
               </select>
             </div>
             <div>
