// src/pages/UserPage.js
<<<<<<< HEAD
import React, { useState, useContext, useEffect } from "react";
import { Link, useNavigate } from "react-router-dom";
import { AuthContext } from "../middleware/AuthContext";
import moment from "moment";
import "bootstrap/dist/css/bootstrap.min.css";
import "../css/UserPage.css";
import { motion } from "framer-motion";

// === Updated imports for your custom modal & trash icon ===
import DeleteModal from "../components/DeleteModal";
import TrashLogo from "../icons/trashlogo"; // Adjust path if needed
import { UserPageError } from "../middleware/SentryErrors";

const UserPage = ({ onDataProcessed }) => {
	const { user } = useContext(AuthContext);
	const [userInfo, setUserInfo] = useState([]);

	// Commented out edit modde code
	//const [isEditing, setIsEditing] = useState(false);
	//const [editedUserInfo, setEditedUserInfo] = useState(null);

	const navigate = useNavigate();

	useEffect(() => {
		if (user) {
			setUserInfo([
				{ title: "Full Name", value: user.fullname || "NULL" },
				{ title: "Email", value: user.email || "NULL" },
			]);
		}
	}, [user]);

	// Commented out edit modde code
	/*useEffect(() => {
=======
import React, { useState, useContext, useEffect } from 'react';
import { Link, useNavigate } from 'react-router-dom';
import { AuthContext } from '../AuthContext';
import moment from 'moment';
import 'bootstrap/dist/css/bootstrap.min.css';
import '../css/UserPage.css';
import { motion } from 'framer-motion';

// === Updated imports for your custom modal & trash icon ===
import DeleteModal from '../components/DeleteModal';
import TrashLogo from '../icons/trashlogo'; // Adjust path if needed

const UserPage = ({ onDataProcessed }) => {
  const { user } = useContext(AuthContext);
  const [userInfo, setUserInfo] = useState([]);

  // Commented out edit modde code
  //const [isEditing, setIsEditing] = useState(false);
  //const [editedUserInfo, setEditedUserInfo] = useState(null);

  const navigate = useNavigate();

  useEffect(() => {
    if (user) {
      setUserInfo([
        { title: 'Full Name', value: user.fullname || 'NULL' },
        { title: 'Email', value: user.email || 'NULL' },
      ]);
    }
  }, [user]);

  // Commented out edit modde code
  /*useEffect(() => {
>>>>>>> 08ec333a
    if (userInfo) {
      setEditedUserInfo(userInfo.map((item) => item.value));
    }
  }, [userInfo]);*/

	/*const startEditing = () => {
    setIsEditing(true);
  };*/

	/*const cancelEditing = () => {
    setEditedUserInfo(userInfo.map((item) => item.value));
    setIsEditing(false);
  };*/

	/*const saveChanges = async () => {
    // add way to save changes here
    const updatedInfo = userInfo.map((item, index) => ({
      ...item,
      value: editedUserInfo[index],
    }));
    try {
      // Construct the payload
      const payload = {
        id: user.id,
        fullname: updatedInfo[0].value,
        email: updatedInfo[1].value,
        type: user.type,
      };

      // Make the POST request to update user info
      const response = await fetch(
        `${process.env.REACT_APP_SERVER}/appUser/update`,
        {
          method: "POST",
          headers: {
            "Content-Type": "application/json",
          },
          body: JSON.stringify(payload),
        }
      );

      if (response.ok) {
        console.log("User info updated successfully!");
        setUserInfo(updatedInfo);
        setIsEditing(false);
      } else {
        const errorData = await response.json();
        console.error("Failed to update user info.", errorData);
        setIsEditing(false);
      }
    } catch (error) {
      console.error("Error updating user info:", error);
      setIsEditing(false);
    }
  };*/

<<<<<<< HEAD
	const handleTimelineClick = (obj) => {
		const transcriptData = [];
		localStorage.setItem("Timeline_Name", JSON.stringify(obj.name));

		const degreeId = obj.degree_id;
		const items = obj.items;
		const creditsRequired = 120;
		const isExtendedCredit = obj.isExtendedCredit;

		items.forEach((item) => {
			const { season, year, courses } = item;
			transcriptData.push({
				term: `${season} ${year}`,
				courses: courses,
				grade: "A",
			});
		});

		console.log("isExtendedCredit user page", isExtendedCredit);

		onDataProcessed({
			transcriptData,
			degreeId,
			creditsRequired,
			isExtendedCredit,
		});
		localStorage.setItem("Timeline_Name", obj.name);
		navigate("/timeline_change");
	};

	// Commented out edit modde code
	/*const handleInputChange = (e, index) => {
=======
  const handleTimelineClick = (obj) => {
    const transcriptData = [];
    localStorage.setItem('Timeline_Name', JSON.stringify(obj.name));

    const degreeId = obj.degree_id;
    const items = obj.items;
    const creditsRequired = 120;
    const isExtendedCredit = obj.isExtendedCredit;

    items.forEach((item) => {
      const { season, year, courses } = item;
      transcriptData.push({
        term: `${season} ${year}`,
        courses: courses,
        grade: 'A',
      });
    });

    console.log('isExtendedCredit user page', isExtendedCredit);

    onDataProcessed({
      transcriptData,
      degreeId,
      creditsRequired,
      isExtendedCredit,
    });
    localStorage.setItem('Timeline_Name', obj.name);
    navigate('/timeline_change');
  };

  // Commented out edit modde code
  /*const handleInputChange = (e, index) => {
>>>>>>> 08ec333a
    const updatedValues = [...editedUserInfo];
    updatedValues[index] = e.target.value;
    setEditedUserInfo(updatedValues);
  };*/

<<<<<<< HEAD
	// add way to get user timelines here
	const [userTimelines, setUserTimelines] = useState([]);

	useEffect(() => {
		if (user) {
			const getTimelines = async () => {
				const user_id = user.id;
				try {
					const response = await fetch(
						`${process.env.REACT_APP_SERVER}/timeline/getAll`,
						{
							method: "POST",
							headers: {
								"Content-Type": "application/json",
							},
							body: JSON.stringify({ user_id }),
						}
					);

					if (!response.ok) {
						const errorData = await response.json();
						throw new UserPageError(
							errorData.message || "Failed to fetch user timelines."
						);
					}

					const data = await response.json();

					if (Array.isArray(data)) {
						// Sort by modified date in descending order
						const sortedTimelines = data.sort(
							(a, b) => new Date(b.last_modified) - new Date(a.last_modified)
						);

						setUserTimelines(sortedTimelines);
					} else {
						setUserTimelines([]);
					}
				} catch (e) {
					console.error("Error updating user info:", e);
				}
			};

			getTimelines();
		}
	}, [user]);

	// modal state
	const [showModal, setShowModal] = useState(false);
	const [timelineToDelete, setTimelineToDelete] = useState(null);

	const handleDeleteClick = (timeline) => {
		setTimelineToDelete(timeline);
		setShowModal(true);
	};

	const handleDelete = async (timeline_id) => {
		try {
			// delete timeline
			const response = await fetch(
				`${process.env.REACT_APP_SERVER}/timeline/delete`,
				{
					method: "POST",
					headers: {
						"Content-Type": "application/json",
					},
					body: JSON.stringify({ timeline_id }),
				}
			);

			if (!response.ok) {
				const errorData = await response.json();
				throw new UserPageError(
					errorData.message || "Failed to delete user timeline."
				);
			}
			// remove from page
			setUserTimelines(userTimelines.filter((obj) => obj.id !== timeline_id));
		} catch (e) {
			console.error("Error deleting user timeline:", e);
		}
	};

	// Redirect to login if no user is found
	useEffect(() => {
		if (!user) {
			navigate("/signin");
		}
	}, [user, navigate]);

	if (!user) {
		return null;
	}

	return (
		<motion.div
			initial={{ opacity: 0 }}
			animate={{ opacity: 1 }}
			exit={{ opacity: 0 }}
			transition={{ duration: 0.7 }}
		>
			<div className="container-fluid">
				<div className="row vh-100">
					<div className="col-12 col-md-4 d-flex flex-column align-items-center text-center mx-auto">
						<h2 className="mb-4">My Profile</h2>
						<div className="profile-container d-flex">
							<div className="max-w-sm w-full">
								{" "}
								{/* Changed from max-w-xs to max-w-sm */}
								<div className="bg-white shadow-xl rounded-lg py-4">
									{" "}
									{/* Increased padding */}
									<div className="photo-wrapper p-3">
										{" "}
										{/* Increased padding */}
										<img
											className="w-40 h-40 rounded-full mx-auto"
											src="https://www.svgrepo.com/download/374554/avatar-loading.svg" //replace when upload available
											alt="Profile Avatar"
										/>
									</div>
									<div className="p-3">
										{" "}
										{/* Increased padding */}
										<h3 className="text-center text-2xl text-gray-900 font-medium leading-8">
											{" "}
											{/* Increased text size */}
											{userInfo[0]?.value || "Full Name"}
										</h3>
										<div className="text-center text-gray-400 text-sm font-semibold">
											{" "}
											{/* Increased text size */}
											<p>User</p>
										</div>
										<table className="text-sm my-4">
											<tbody>
												<tr>
													<td className="px-3 py-2 text-gray-500 font-semibold">
														Full Name
													</td>
													<td className="px-3 py-2">
														{userInfo[0]?.value || "NULL"}
													</td>
												</tr>
												<tr>
													<td className="px-3 py-2 text-gray-500 font-semibold">
														Email
													</td>
													<td className="px-3 py-2">
														{userInfo[1]?.value || "NULL"}
													</td>
												</tr>
											</tbody>
										</table>
									</div>
								</div>
							</div>
							{/* Separator Line */}
							<div className="separator-line"></div>
						</div>
					</div>
					{/* Right Side - My Timelines (Unchanged) */}
					<div className="col-12 col-md-6 d-flex flex-column text-center mx-auto mt-3 mt-md-0">
						<h2 className="mb-5">My Timelines</h2>
						{userTimelines.length === 0 ? (
							<Link to="/timeline_initial">
								<p>
									You haven't saved any timelines yet, click here to start now!
								</p>
							</Link>
						) : (
							<div className="list-group">
								{userTimelines.map((obj) => (
									<div
										key={obj.id}
										className="timeline-box d-flex align-items-center justify-content-between"
									>
										<span
											className="timeline-link"
											onClick={() => handleTimelineClick(obj)}
										>
											<span className="timeline-text">{obj.name}</span>
											<span className="timeline-text">
												Last Modified:{" "}
												{moment(obj.last_modified).format(
													"MMM DD, YYYY h:mm A"
												)}
											</span>
										</span>
										<button
											onClick={() => handleDeleteClick(obj)}
											className="timeline-delete btn btn-lg p-0 border-0 bg-transparent"
										>
											<TrashLogo
												size={25}
												className="me-1 text-danger"
											/>{" "}
											{/* Added text-danger for red icon */}
										</button>
									</div>
								))}
								{/* Add New Timeline Button */}
								<Link
									to="/timeline_initial"
									className="timeline-add"
								>
									<span className="timeline-text">+</span>
								</Link>
							</div>
						)}
					</div>
				</div>

				{/* Delete Confirm Modal */}
				<DeleteModal
					open={showModal}
					onClose={() => setShowModal(false)}
				>
					<div className="tw-text-center tw-w-56">
						<TrashLogo
							size={56}
							className="tw-mx-auto tw-text-red-500"
						/>
						<div className="tw-mx-auto tw-my-4 tw-w-48">
							<h3 className="tw-text-lg tw-font-black tw-text-gray-800">
								Confirm Delete
							</h3>
							<p className="tw-text-sm tw-text-gray-500">
								Are you sure you want to delete "{timelineToDelete?.name}"?
							</p>
						</div>
						<div className="tw-flex tw-gap-4">
							<button
								className="btn btn-danger tw-w-full"
								onClick={() => {
									handleDelete(timelineToDelete?.id);
									setShowModal(false);
								}}
							>
								Delete
							</button>
							<button
								className="btn btn-light tw-w-full"
								onClick={() => setShowModal(false)}
							>
								Cancel
							</button>
						</div>
					</div>
				</DeleteModal>
			</div>
		</motion.div>
	);
=======
  // add way to get user timelines here
  const [userTimelines, setUserTimelines] = useState([]);

  useEffect(() => {
    if (user) {
      const getTimelines = async () => {
        const user_id = user.id;
        try {
          const response = await fetch(
            `${process.env.REACT_APP_SERVER}/timeline/getAll`,
            {
              method: 'POST',
              headers: {
                'Content-Type': 'application/json',
              },
              body: JSON.stringify({ user_id }),
            },
          );

          if (!response.ok) {
            const errorData = await response.json();
            throw new Error(
              errorData.message || 'Failed to fetch user timelines.',
            );
          }

          const data = await response.json();

          if (Array.isArray(data)) {
            // Sort by modified date in descending order
            const sortedTimelines = data.sort(
              (a, b) => new Date(b.last_modified) - new Date(a.last_modified),
            );

            setUserTimelines(sortedTimelines);
          } else {
            setUserTimelines([]);
          }
        } catch (e) {
          console.error('Error updating user info:', e);
        }
      };

      getTimelines();
    }
  }, [user]);

  // modal state
  const [showModal, setShowModal] = useState(false);
  const [timelineToDelete, setTimelineToDelete] = useState(null);

  const handleDeleteClick = (timeline) => {
    setTimelineToDelete(timeline);
    setShowModal(true);
  };

  const handleDelete = async (timeline_id) => {
    try {
      // delete timeline
      const response = await fetch(
        `${process.env.REACT_APP_SERVER}/timeline/delete`,
        {
          method: 'POST',
          headers: {
            'Content-Type': 'application/json',
          },
          body: JSON.stringify({ timeline_id }),
        },
      );

      if (!response.ok) {
        const errorData = await response.json();
        throw new Error(errorData.message || 'Failed to delete user timeline.');
      }
      // remove from page
      setUserTimelines(userTimelines.filter((obj) => obj.id !== timeline_id));
    } catch (e) {
      console.error('Error deleting user timeline:', e);
    }
  };

  // Redirect to login if no user is found
  useEffect(() => {
    if (!user) {
      navigate('/signin');
    }
  }, [user, navigate]);

  if (!user) {
    return null;
  }

  return (
    <motion.div
      initial={{ opacity: 0 }}
      animate={{ opacity: 1 }}
      exit={{ opacity: 0 }}
      transition={{ duration: 0.7 }}
    >
      <div className="container-fluid">
        <div className="row vh-100">
          <div className="col-12 col-md-4 d-flex flex-column align-items-center text-center mx-auto">
            <h2 className="mb-4">My Profile</h2>
            <div className="profile-container d-flex">
              <div className="max-w-sm w-full">
                {' '}
                {/* Changed from max-w-xs to max-w-sm */}
                <div className="bg-white shadow-xl rounded-lg py-4">
                  {' '}
                  {/* Increased padding */}
                  <div className="photo-wrapper p-3">
                    {' '}
                    {/* Increased padding */}
                    <img
                      className="w-40 h-40 rounded-full mx-auto"
                      src="https://www.svgrepo.com/download/374554/avatar-loading.svg" //replace when upload available
                      alt="Profile Avatar"
                    />
                  </div>
                  <div className="p-3">
                    {' '}
                    {/* Increased padding */}
                    <h3 className="text-center text-2xl text-gray-900 font-medium leading-8">
                      {' '}
                      {/* Increased text size */}
                      {userInfo[0]?.value || 'Full Name'}
                    </h3>
                    <div className="text-center text-gray-400 text-sm font-semibold">
                      {' '}
                      {/* Increased text size */}
                      <p>User</p>
                    </div>
                    <table className="text-sm my-4">
                      <tbody>
                        <tr>
                          <td className="px-3 py-2 text-gray-500 font-semibold">
                            Full Name
                          </td>
                          <td className="px-3 py-2">
                            {userInfo[0]?.value || 'NULL'}
                          </td>
                        </tr>
                        <tr>
                          <td className="px-3 py-2 text-gray-500 font-semibold">
                            Email
                          </td>
                          <td className="px-3 py-2">
                            {userInfo[1]?.value || 'NULL'}
                          </td>
                        </tr>
                      </tbody>
                    </table>
                  </div>
                </div>
              </div>
              {/* Separator Line */}
              <div className="separator-line"></div>
            </div>
          </div>
          {/* Right Side - My Timelines (Unchanged) */}
          <div className="col-12 col-md-6 d-flex flex-column text-center mx-auto mt-3 mt-md-0">
            <h2 className="mb-5">My Timelines</h2>
            {userTimelines.length === 0 ? (
              <Link to="/timeline_initial">
                <p>
                  You haven't saved any timelines yet, click here to start now!
                </p>
              </Link>
            ) : (
              <div className="list-group">
                {userTimelines.map((obj) => (
                  <div
                    key={obj.id}
                    className="timeline-box d-flex align-items-center justify-content-between"
                  >
                    <span
                      className="timeline-link"
                      onClick={() => handleTimelineClick(obj)}
                    >
                      <span className="timeline-text">{obj.name}</span>
                      <span className="timeline-text">
                        Last Modified:{' '}
                        {moment(obj.last_modified).format(
                          'MMM DD, YYYY h:mm A',
                        )}
                      </span>
                    </span>
                    <button
                      onClick={() => handleDeleteClick(obj)}
                      className="timeline-delete btn btn-lg p-0 border-0 bg-transparent"
                    >
                      <TrashLogo size={25} className="me-1 text-danger" />{' '}
                      {/* Added text-danger for red icon */}
                    </button>
                  </div>
                ))}
                {/* Add New Timeline Button */}
                <Link to="/timeline_initial" className="timeline-add">
                  <span className="timeline-text">+</span>
                </Link>
              </div>
            )}
          </div>
        </div>

        {/* Delete Confirm Modal */}
        <DeleteModal open={showModal} onClose={() => setShowModal(false)}>
          <div className="tw-text-center tw-w-56">
            <TrashLogo size={56} className="tw-mx-auto tw-text-red-500" />
            <div className="tw-mx-auto tw-my-4 tw-w-48">
              <h3 className="tw-text-lg tw-font-black tw-text-gray-800">
                Confirm Delete
              </h3>
              <p className="tw-text-sm tw-text-gray-500">
                Are you sure you want to delete "{timelineToDelete?.name}"?
              </p>
            </div>
            <div className="tw-flex tw-gap-4">
              <button
                className="btn btn-danger tw-w-full"
                onClick={() => {
                  handleDelete(timelineToDelete?.id);
                  setShowModal(false);
                }}
              >
                Delete
              </button>
              <button
                className="btn btn-light tw-w-full"
                onClick={() => setShowModal(false)}
              >
                Cancel
              </button>
            </div>
          </div>
        </DeleteModal>
      </div>
    </motion.div>
  );
>>>>>>> 08ec333a
};

export default UserPage;<|MERGE_RESOLUTION|>--- conflicted
+++ resolved
@@ -1,43 +1,7 @@
 // src/pages/UserPage.js
-<<<<<<< HEAD
-import React, { useState, useContext, useEffect } from "react";
-import { Link, useNavigate } from "react-router-dom";
-import { AuthContext } from "../middleware/AuthContext";
-import moment from "moment";
-import "bootstrap/dist/css/bootstrap.min.css";
-import "../css/UserPage.css";
-import { motion } from "framer-motion";
-
-// === Updated imports for your custom modal & trash icon ===
-import DeleteModal from "../components/DeleteModal";
-import TrashLogo from "../icons/trashlogo"; // Adjust path if needed
-import { UserPageError } from "../middleware/SentryErrors";
-
-const UserPage = ({ onDataProcessed }) => {
-	const { user } = useContext(AuthContext);
-	const [userInfo, setUserInfo] = useState([]);
-
-	// Commented out edit modde code
-	//const [isEditing, setIsEditing] = useState(false);
-	//const [editedUserInfo, setEditedUserInfo] = useState(null);
-
-	const navigate = useNavigate();
-
-	useEffect(() => {
-		if (user) {
-			setUserInfo([
-				{ title: "Full Name", value: user.fullname || "NULL" },
-				{ title: "Email", value: user.email || "NULL" },
-			]);
-		}
-	}, [user]);
-
-	// Commented out edit modde code
-	/*useEffect(() => {
-=======
 import React, { useState, useContext, useEffect } from 'react';
 import { Link, useNavigate } from 'react-router-dom';
-import { AuthContext } from '../AuthContext';
+import { AuthContext } from '../middleware/AuthContext';
 import moment from 'moment';
 import 'bootstrap/dist/css/bootstrap.min.css';
 import '../css/UserPage.css';
@@ -46,6 +10,7 @@
 // === Updated imports for your custom modal & trash icon ===
 import DeleteModal from '../components/DeleteModal';
 import TrashLogo from '../icons/trashlogo'; // Adjust path if needed
+import { UserPageError } from '../middleware/SentryErrors';
 
 const UserPage = ({ onDataProcessed }) => {
   const { user } = useContext(AuthContext);
@@ -68,22 +33,21 @@
 
   // Commented out edit modde code
   /*useEffect(() => {
->>>>>>> 08ec333a
     if (userInfo) {
       setEditedUserInfo(userInfo.map((item) => item.value));
     }
   }, [userInfo]);*/
 
-	/*const startEditing = () => {
+  /*const startEditing = () => {
     setIsEditing(true);
   };*/
 
-	/*const cancelEditing = () => {
+  /*const cancelEditing = () => {
     setEditedUserInfo(userInfo.map((item) => item.value));
     setIsEditing(false);
   };*/
 
-	/*const saveChanges = async () => {
+  /*const saveChanges = async () => {
     // add way to save changes here
     const updatedInfo = userInfo.map((item, index) => ({
       ...item,
@@ -125,40 +89,6 @@
     }
   };*/
 
-<<<<<<< HEAD
-	const handleTimelineClick = (obj) => {
-		const transcriptData = [];
-		localStorage.setItem("Timeline_Name", JSON.stringify(obj.name));
-
-		const degreeId = obj.degree_id;
-		const items = obj.items;
-		const creditsRequired = 120;
-		const isExtendedCredit = obj.isExtendedCredit;
-
-		items.forEach((item) => {
-			const { season, year, courses } = item;
-			transcriptData.push({
-				term: `${season} ${year}`,
-				courses: courses,
-				grade: "A",
-			});
-		});
-
-		console.log("isExtendedCredit user page", isExtendedCredit);
-
-		onDataProcessed({
-			transcriptData,
-			degreeId,
-			creditsRequired,
-			isExtendedCredit,
-		});
-		localStorage.setItem("Timeline_Name", obj.name);
-		navigate("/timeline_change");
-	};
-
-	// Commented out edit modde code
-	/*const handleInputChange = (e, index) => {
-=======
   const handleTimelineClick = (obj) => {
     const transcriptData = [];
     localStorage.setItem('Timeline_Name', JSON.stringify(obj.name));
@@ -191,267 +121,11 @@
 
   // Commented out edit modde code
   /*const handleInputChange = (e, index) => {
->>>>>>> 08ec333a
     const updatedValues = [...editedUserInfo];
     updatedValues[index] = e.target.value;
     setEditedUserInfo(updatedValues);
   };*/
 
-<<<<<<< HEAD
-	// add way to get user timelines here
-	const [userTimelines, setUserTimelines] = useState([]);
-
-	useEffect(() => {
-		if (user) {
-			const getTimelines = async () => {
-				const user_id = user.id;
-				try {
-					const response = await fetch(
-						`${process.env.REACT_APP_SERVER}/timeline/getAll`,
-						{
-							method: "POST",
-							headers: {
-								"Content-Type": "application/json",
-							},
-							body: JSON.stringify({ user_id }),
-						}
-					);
-
-					if (!response.ok) {
-						const errorData = await response.json();
-						throw new UserPageError(
-							errorData.message || "Failed to fetch user timelines."
-						);
-					}
-
-					const data = await response.json();
-
-					if (Array.isArray(data)) {
-						// Sort by modified date in descending order
-						const sortedTimelines = data.sort(
-							(a, b) => new Date(b.last_modified) - new Date(a.last_modified)
-						);
-
-						setUserTimelines(sortedTimelines);
-					} else {
-						setUserTimelines([]);
-					}
-				} catch (e) {
-					console.error("Error updating user info:", e);
-				}
-			};
-
-			getTimelines();
-		}
-	}, [user]);
-
-	// modal state
-	const [showModal, setShowModal] = useState(false);
-	const [timelineToDelete, setTimelineToDelete] = useState(null);
-
-	const handleDeleteClick = (timeline) => {
-		setTimelineToDelete(timeline);
-		setShowModal(true);
-	};
-
-	const handleDelete = async (timeline_id) => {
-		try {
-			// delete timeline
-			const response = await fetch(
-				`${process.env.REACT_APP_SERVER}/timeline/delete`,
-				{
-					method: "POST",
-					headers: {
-						"Content-Type": "application/json",
-					},
-					body: JSON.stringify({ timeline_id }),
-				}
-			);
-
-			if (!response.ok) {
-				const errorData = await response.json();
-				throw new UserPageError(
-					errorData.message || "Failed to delete user timeline."
-				);
-			}
-			// remove from page
-			setUserTimelines(userTimelines.filter((obj) => obj.id !== timeline_id));
-		} catch (e) {
-			console.error("Error deleting user timeline:", e);
-		}
-	};
-
-	// Redirect to login if no user is found
-	useEffect(() => {
-		if (!user) {
-			navigate("/signin");
-		}
-	}, [user, navigate]);
-
-	if (!user) {
-		return null;
-	}
-
-	return (
-		<motion.div
-			initial={{ opacity: 0 }}
-			animate={{ opacity: 1 }}
-			exit={{ opacity: 0 }}
-			transition={{ duration: 0.7 }}
-		>
-			<div className="container-fluid">
-				<div className="row vh-100">
-					<div className="col-12 col-md-4 d-flex flex-column align-items-center text-center mx-auto">
-						<h2 className="mb-4">My Profile</h2>
-						<div className="profile-container d-flex">
-							<div className="max-w-sm w-full">
-								{" "}
-								{/* Changed from max-w-xs to max-w-sm */}
-								<div className="bg-white shadow-xl rounded-lg py-4">
-									{" "}
-									{/* Increased padding */}
-									<div className="photo-wrapper p-3">
-										{" "}
-										{/* Increased padding */}
-										<img
-											className="w-40 h-40 rounded-full mx-auto"
-											src="https://www.svgrepo.com/download/374554/avatar-loading.svg" //replace when upload available
-											alt="Profile Avatar"
-										/>
-									</div>
-									<div className="p-3">
-										{" "}
-										{/* Increased padding */}
-										<h3 className="text-center text-2xl text-gray-900 font-medium leading-8">
-											{" "}
-											{/* Increased text size */}
-											{userInfo[0]?.value || "Full Name"}
-										</h3>
-										<div className="text-center text-gray-400 text-sm font-semibold">
-											{" "}
-											{/* Increased text size */}
-											<p>User</p>
-										</div>
-										<table className="text-sm my-4">
-											<tbody>
-												<tr>
-													<td className="px-3 py-2 text-gray-500 font-semibold">
-														Full Name
-													</td>
-													<td className="px-3 py-2">
-														{userInfo[0]?.value || "NULL"}
-													</td>
-												</tr>
-												<tr>
-													<td className="px-3 py-2 text-gray-500 font-semibold">
-														Email
-													</td>
-													<td className="px-3 py-2">
-														{userInfo[1]?.value || "NULL"}
-													</td>
-												</tr>
-											</tbody>
-										</table>
-									</div>
-								</div>
-							</div>
-							{/* Separator Line */}
-							<div className="separator-line"></div>
-						</div>
-					</div>
-					{/* Right Side - My Timelines (Unchanged) */}
-					<div className="col-12 col-md-6 d-flex flex-column text-center mx-auto mt-3 mt-md-0">
-						<h2 className="mb-5">My Timelines</h2>
-						{userTimelines.length === 0 ? (
-							<Link to="/timeline_initial">
-								<p>
-									You haven't saved any timelines yet, click here to start now!
-								</p>
-							</Link>
-						) : (
-							<div className="list-group">
-								{userTimelines.map((obj) => (
-									<div
-										key={obj.id}
-										className="timeline-box d-flex align-items-center justify-content-between"
-									>
-										<span
-											className="timeline-link"
-											onClick={() => handleTimelineClick(obj)}
-										>
-											<span className="timeline-text">{obj.name}</span>
-											<span className="timeline-text">
-												Last Modified:{" "}
-												{moment(obj.last_modified).format(
-													"MMM DD, YYYY h:mm A"
-												)}
-											</span>
-										</span>
-										<button
-											onClick={() => handleDeleteClick(obj)}
-											className="timeline-delete btn btn-lg p-0 border-0 bg-transparent"
-										>
-											<TrashLogo
-												size={25}
-												className="me-1 text-danger"
-											/>{" "}
-											{/* Added text-danger for red icon */}
-										</button>
-									</div>
-								))}
-								{/* Add New Timeline Button */}
-								<Link
-									to="/timeline_initial"
-									className="timeline-add"
-								>
-									<span className="timeline-text">+</span>
-								</Link>
-							</div>
-						)}
-					</div>
-				</div>
-
-				{/* Delete Confirm Modal */}
-				<DeleteModal
-					open={showModal}
-					onClose={() => setShowModal(false)}
-				>
-					<div className="tw-text-center tw-w-56">
-						<TrashLogo
-							size={56}
-							className="tw-mx-auto tw-text-red-500"
-						/>
-						<div className="tw-mx-auto tw-my-4 tw-w-48">
-							<h3 className="tw-text-lg tw-font-black tw-text-gray-800">
-								Confirm Delete
-							</h3>
-							<p className="tw-text-sm tw-text-gray-500">
-								Are you sure you want to delete "{timelineToDelete?.name}"?
-							</p>
-						</div>
-						<div className="tw-flex tw-gap-4">
-							<button
-								className="btn btn-danger tw-w-full"
-								onClick={() => {
-									handleDelete(timelineToDelete?.id);
-									setShowModal(false);
-								}}
-							>
-								Delete
-							</button>
-							<button
-								className="btn btn-light tw-w-full"
-								onClick={() => setShowModal(false)}
-							>
-								Cancel
-							</button>
-						</div>
-					</div>
-				</DeleteModal>
-			</div>
-		</motion.div>
-	);
-=======
   // add way to get user timelines here
   const [userTimelines, setUserTimelines] = useState([]);
 
@@ -473,7 +147,7 @@
 
           if (!response.ok) {
             const errorData = await response.json();
-            throw new Error(
+            throw new UserPageError(
               errorData.message || 'Failed to fetch user timelines.',
             );
           }
@@ -524,7 +198,9 @@
 
       if (!response.ok) {
         const errorData = await response.json();
-        throw new Error(errorData.message || 'Failed to delete user timeline.');
+        throw new UserPageError(
+          errorData.message || 'Failed to delete user timeline.',
+        );
       }
       // remove from page
       setUserTimelines(userTimelines.filter((obj) => obj.id !== timeline_id));
@@ -691,7 +367,6 @@
       </div>
     </motion.div>
   );
->>>>>>> 08ec333a
 };
 
 export default UserPage;