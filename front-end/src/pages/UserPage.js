// src/pages/UserPage.js
import React, { useState, useContext, useEffect } from "react";
import { Link, useNavigate } from "react-router-dom";
import { AuthContext } from "../AuthContext";
import moment from "moment";
import "bootstrap/dist/css/bootstrap.min.css";
import "../css/UserPage.css";
import { motion } from "framer-motion"


// === Updated imports for your custom modal & trash icon ===
import DeleteModal from "../components/DeleteModal";
import TrashLogo from "../icons/trashlogo"; // Adjust path if needed

const UserPage = ({ onDataProcessed }) => {

  const { user } = useContext(AuthContext);
  const [userInfo, setUserInfo] = useState([]);

  const [isEditing, setIsEditing] = useState(false);
  const [editedUserInfo, setEditedUserInfo] = useState(null);

  const navigate = useNavigate();

  useEffect(() => {
    if (user) {
      setUserInfo([
        { title: "Full Name", value: user.fullname || "NULL" },
        { title: "Email", value: user.email || "NULL" },
      ]);
    }
  }, [user]);

  useEffect(() => {
    if (userInfo) {
      setEditedUserInfo(userInfo.map((item) => item.value));
    }
  }, [userInfo]);

  const startEditing = () => {
    setIsEditing(true);
  };

  const cancelEditing = () => {
    setEditedUserInfo(userInfo.map((item) => item.value));
    setIsEditing(false);
  };

  const saveChanges = async () => {
    // add way to save changes here
    const updatedInfo = userInfo.map((item, index) => ({
      ...item,
      value: editedUserInfo[index],
    }));
    try {
      // Construct the payload
      const payload = {
        id: user.id,
        fullname: updatedInfo[0].value,
        email: updatedInfo[1].value,
        type: user.type,
      };

      // Make the POST request to update user info
      const response = await fetch(
        `${process.env.REACT_APP_SERVER}/appUser/update`,
        {
          method: "POST",
          headers: {
            "Content-Type": "application/json",
          },
          body: JSON.stringify(payload),
        }
      );

      if (response.ok) {
        console.log("User info updated successfully!");
        setUserInfo(updatedInfo);
        setIsEditing(false);
      } else {
        const errorData = await response.json();
        console.error("Failed to update user info.", errorData);
        setIsEditing(false);
      }
    } catch (error) {
      console.error("Error updating user info:", error);
      setIsEditing(false);
    }
  };

  const handleTimelineClick = (obj) => {
    const transcriptData = [];
    localStorage.setItem('Timeline_Name', JSON.stringify(obj.name));

    const degreeId = obj.degree_id;
    const items = obj.items;
    const creditsRequired = 120;

    items.forEach((item) => {
      const { season, year, courses } = item;
      transcriptData.push({
        term: `${season} ${year}`,
        courses: courses, // or leave it empty if needed
        grade: "A",
      });
    });

    onDataProcessed({
      transcriptData,
      degreeId,
      creditsRequired,
    });
    localStorage.setItem("Timeline_Name", obj.name);
    navigate("/timeline_change");
  };

  const handleInputChange = (e, index) => {
    const updatedValues = [...editedUserInfo];
    updatedValues[index] = e.target.value;
    setEditedUserInfo(updatedValues);
  };

  // add way to get user timelines here
  const [userTimelines, setUserTimelines] = useState([]);

  useEffect(() => {
    if (user) {
      const getTimelines = async () => {
        const user_id = user.id;
        try {
          const response = await fetch(
            `${process.env.REACT_APP_SERVER}/timeline/getAll`,
            {
              method: "POST",
              headers: {
                "Content-Type": "application/json",
              },
              body: JSON.stringify({ user_id }),
            }
          );

          if (!response.ok) {
            const errorData = await response.json();
            throw new Error(
              errorData.message || "Failed to fetch user timelines."
            );
          }

          const data = await response.json();

          // Sort by modified date in descending order
          const sortedTimelines = data.sort(
            (a, b) => new Date(b.last_modified) - new Date(a.last_modified)
          );

          setUserTimelines(sortedTimelines);
        } catch (e) {
          console.error("Error updating user info:", e);
        }
      };

      getTimelines();
    }
  }, [user]);

  // modal state
  const [showModal, setShowModal] = useState(false);
  const [timelineToDelete, setTimelineToDelete] = useState(null);

  const handleDeleteClick = (timeline) => {
    setTimelineToDelete(timeline);
    setShowModal(true);
  };

  const handleDelete = async (timeline_id) => {
    try {
      // delete timeline
      const response = await fetch(
        `${process.env.REACT_APP_SERVER}/timeline/delete`,
        {
          method: "POST",
          headers: {
            "Content-Type": "application/json",
          },
          body: JSON.stringify({ timeline_id }),
        }
      );

      if (!response.ok) {
        const errorData = await response.json();
        throw new Error(errorData.message || "Failed to delete user timeline.");
      }
      // remove from page
      setUserTimelines(userTimelines.filter((obj) => obj.id !== timeline_id));
    } catch (e) {
      console.error("Error deleting user timeline:", e);
    }
  };

  // Redirect to login if no user is found
  useEffect(() => {
    if (!user) {
      navigate("/signin");
    }
  }, [user, navigate]);

  if (!user) {
    return null;
  }

  return (
    <motion.div
<<<<<<< HEAD
      initial={{ opacity: 0 }}
      animate={{ opacity: 1 }}
      exit={{ opacity: 0 }}
      transition={{ duration: 0.7 }}
    >
      <div className="container-fluid">
        <div className="row vh-100">
          <div className="col-12 col-md-4 d-flex flex-column align-items-center text-center mx-auto">
            <h2 className="mb-4">My Profile</h2>
            <div className="profile-container d-flex">
              <div className="max-w-sm w-full"> {/* Changed from max-w-xs to max-w-sm */}
                <div className="bg-white shadow-xl rounded-lg py-4"> {/* Increased padding */}
                  <div className="photo-wrapper p-3"> {/* Increased padding */}
                    <img
                      className="w-40 h-40 rounded-full mx-auto"
                      src="https://www.gravatar.com/avatar/2acfb745ecf9d4dccb3364752d17f65f?s=260&d=mp"
                      alt="Profile Avatar"
                    />
                  </div>
                  <div className="p-3"> {/* Increased padding */}
                    <h3 className="text-center text-2xl text-gray-900 font-medium leading-8"> {/* Increased text size */}
                      {userInfo[0]?.value || "Full Name"}
                    </h3>
                    <div className="text-center text-gray-400 text-sm font-semibold"> {/* Increased text size */}
                      <p>User</p>
                    </div>
                    <table className="text-sm my-4"> {/* Increased text size and margin */}
                      <tbody>
                        <tr>
                          <td className="px-3 py-2 text-gray-500 font-semibold">Full Name</td> {/* Increased padding */}
                          <td className="px-3 py-2">{userInfo[0]?.value || "NULL"}</td>
                        </tr>
                        <tr>
                          <td className="px-3 py-2 text-gray-500 font-semibold">Email</td>
                          <td className="px-3 py-2">{userInfo[1]?.value || "NULL"}</td>
                        </tr>
                      </tbody>
                    </table>
                  </div>
=======
    initial={{ opacity: 0 }}
    animate={{ opacity: 1 }}
    exit={{ opacity: 0 }}
    transition={{ duration: 0.7 }}
  >
    <div className="container-fluid">
      <div className="row vh-100">
      <div className="col-12 col-md-4 d-flex flex-column align-items-center text-center mx-auto">
  <h2 className="mb-4">My Profile</h2>
  <div className="profile-container d-flex">
    <div className="max-w-sm w-full"> {/* Changed from max-w-xs to max-w-sm */}
      <div className="bg-white shadow-xl rounded-lg py-4"> {/* Increased padding */}
        <div className="photo-wrapper p-3"> {/* Increased padding */}
          <img
            className="w-40 h-40 rounded-full mx-auto" 
            src="https://www.svgrepo.com/download/374554/avatar-loading.svg" //replace when upload available
            alt="Profile Avatar"
          />
        </div>
        <div className="p-3"> {/* Increased padding */}
          <h3 className="text-center text-2xl text-gray-900 font-medium leading-8"> {/* Increased text size */}
            {userInfo[0]?.value || "Full Name"}
          </h3>
          <div className="text-center text-gray-400 text-sm font-semibold"> {/* Increased text size */}
            <p>User</p>
          </div>
          <table className="text-sm my-4"> {/* Increased text size and margin */}
            <tbody>
              <tr>
                <td className="px-3 py-2 text-gray-500 font-semibold">Full Name</td> {/* Increased padding */}
                <td className="px-3 py-2">{userInfo[0]?.value || "NULL"}</td>
              </tr>
              <tr>
                <td className="px-3 py-2 text-gray-500 font-semibold">Email</td>
                <td className="px-3 py-2">{userInfo[1]?.value || "NULL"}</td>
              </tr>
            </tbody>
          </table>
        </div>
      </div>
    </div>
    {/* Separator Line */}
    <div className="separator-line"></div>
  </div>

</div>
        {/* Right Side - My Timelines (Unchanged) */}
        <div className="col-12 col-md-6 d-flex flex-column text-center mx-auto mt-3 mt-md-0">
          <h2 className="mb-5">My Timelines</h2>
          {userTimelines.length === 0 ? (
            <Link to="/timeline_initial">
              <p>You haven't saved any timelines yet, click here to start now!</p>
            </Link>
          ) : (
            <div className="list-group">
              {userTimelines.map((obj) => (
                <div
                  key={obj.id}
                  className="timeline-box d-flex align-items-center justify-content-between"
                >
                  <span
                    className="timeline-link"
                    onClick={() => handleTimelineClick(obj)}
                  >
                    <span className="timeline-text">{obj.name}</span>
                    <span className="timeline-text">
                      Last Modified: {moment(obj.last_modified).format("MMM DD, YYYY h:mm A")}
                    </span>
                  </span>
                  <button onClick={() => handleDeleteClick(obj)}
                    className="timeline-delete btn btn-lg p-0 border-0 bg-transparent">
                     <TrashLogo size={25} className="me-1 text-danger" /> {/* Added text-danger for red icon */}
                  </button>
>>>>>>> 3fedc06e
                </div>
              </div>
              {/* Separator Line */}
              <div className="separator-line"></div>
            </div>

          </div>
<<<<<<< HEAD
          {/* Right Side - My Timelines (Unchanged) */}
          <div className="col-12 col-md-6 d-flex flex-column text-center mx-auto mt-3 mt-md-0">
            <h2 className="mb-5">My Timelines</h2>
            {userTimelines.length === 0 ? (
              <Link to="/timeline_initial">
                <p>You haven't saved any timelines yet, click here to start now!</p>
              </Link>
            ) : (
              <div className="list-group">
                {userTimelines.map((obj) => (
                  <div
                    key={obj.id}
                    className="timeline-box d-flex align-items-center justify-content-between"
                  >
                    <span
                      className="timeline-link"
                      onClick={() => handleTimelineClick(obj)}
                    >
                      <span className="timeline-text">{obj.name}</span>
                      <span className="timeline-text">
                        Last Modified: {moment(obj.last_modified).format("MMM DD, YYYY h:mm A")}
                      </span>
                    </span>
                    <button onClick={() => handleDeleteClick(obj)}
                      className="timeline-delete btn btn-lg p-0 border-0 bg-transparent">
                      <TrashLogo size={25} className="me-1 text-danger" /> {/* Added text-danger for red icon */}
                    </button>
                  </div>
                ))}
                {/* Add New Timeline Button */}
                <Link to="/timeline_initial" className="timeline-add">
                  <span className="timeline-text">+</span>
                </Link>
              </div>
            )}
=======
          <div className="tw-flex tw-gap-4">
            <button
              className="btn btn-danger tw-w-full"
              onClick={() => {
                handleDelete(timelineToDelete?.id);
                setShowModal(false);
              }}
            >
              Delete
            </button>
            <button
              className="btn btn-light tw-w-full"
              onClick={() => setShowModal(false)}
            >
              Cancel
            </button>
>>>>>>> 3fedc06e
          </div>
        </div>

        {/* Delete Confirm Modal */}
        <DeleteModal open={showModal} onClose={() => setShowModal(false)}>
          <div className="tw-text-center tw-w-56">
            <TrashLogo size={56} className="tw-mx-auto tw-text-red-500" />
            <div className="tw-mx-auto tw-my-4 tw-w-48">
              <h3 className="tw-text-lg tw-font-black tw-text-gray-800">
                Confirm Delete
              </h3>
              <p className="tw-text-sm tw-text-gray-500">
                Are you sure you want to delete "{timelineToDelete?.name}"?
              </p>
            </div>
            <div className="tw-flex tw-gap-4">
              <button
                className="btn btn-danger tw-w-full"
                onClick={() => {
                  handleDelete(timelineToDelete.timeline_id);
                  setShowModal(false);
                }}
              >
                Delete
              </button>
              <button
                className="btn btn-light tw-w-full"
                onClick={() => setShowModal(false)}
              >
                Cancel
              </button>
            </div>
          </div>
        </DeleteModal>
      </div>
    </motion.div>
  );
};

export default UserPage;<|MERGE_RESOLUTION|>--- conflicted
+++ resolved
@@ -5,21 +5,17 @@
 import moment from "moment";
 import "bootstrap/dist/css/bootstrap.min.css";
 import "../css/UserPage.css";
-import { motion } from "framer-motion"
-
+import { motion } from "framer-motion";
 
 // === Updated imports for your custom modal & trash icon ===
 import DeleteModal from "../components/DeleteModal";
 import TrashLogo from "../icons/trashlogo"; // Adjust path if needed
 
 const UserPage = ({ onDataProcessed }) => {
-
   const { user } = useContext(AuthContext);
   const [userInfo, setUserInfo] = useState([]);
-
   const [isEditing, setIsEditing] = useState(false);
   const [editedUserInfo, setEditedUserInfo] = useState(null);
-
   const navigate = useNavigate();
 
   useEffect(() => {
@@ -47,13 +43,11 @@
   };
 
   const saveChanges = async () => {
-    // add way to save changes here
     const updatedInfo = userInfo.map((item, index) => ({
       ...item,
       value: editedUserInfo[index],
     }));
     try {
-      // Construct the payload
       const payload = {
         id: user.id,
         fullname: updatedInfo[0].value,
@@ -61,7 +55,6 @@
         type: user.type,
       };
 
-      // Make the POST request to update user info
       const response = await fetch(
         `${process.env.REACT_APP_SERVER}/appUser/update`,
         {
@@ -90,7 +83,7 @@
 
   const handleTimelineClick = (obj) => {
     const transcriptData = [];
-    localStorage.setItem('Timeline_Name', JSON.stringify(obj.name));
+    localStorage.setItem("Timeline_Name", JSON.stringify(obj.name));
 
     const degreeId = obj.degree_id;
     const items = obj.items;
@@ -100,7 +93,7 @@
       const { season, year, courses } = item;
       transcriptData.push({
         term: `${season} ${year}`,
-        courses: courses, // or leave it empty if needed
+        courses: courses, // even empty semesters are included
         grade: "A",
       });
     });
@@ -120,7 +113,7 @@
     setEditedUserInfo(updatedValues);
   };
 
-  // add way to get user timelines here
+  // Get user timelines
   const [userTimelines, setUserTimelines] = useState([]);
 
   useEffect(() => {
@@ -147,15 +140,13 @@
           }
 
           const data = await response.json();
-
           // Sort by modified date in descending order
           const sortedTimelines = data.sort(
             (a, b) => new Date(b.last_modified) - new Date(a.last_modified)
           );
-
           setUserTimelines(sortedTimelines);
         } catch (e) {
-          console.error("Error updating user info:", e);
+          console.error("Error updating user timelines:", e);
         }
       };
 
@@ -163,7 +154,7 @@
     }
   }, [user]);
 
-  // modal state
+  // Modal state for deletion
   const [showModal, setShowModal] = useState(false);
   const [timelineToDelete, setTimelineToDelete] = useState(null);
 
@@ -174,7 +165,6 @@
 
   const handleDelete = async (timeline_id) => {
     try {
-      // delete timeline
       const response = await fetch(
         `${process.env.REACT_APP_SERVER}/timeline/delete`,
         {
@@ -188,7 +178,9 @@
 
       if (!response.ok) {
         const errorData = await response.json();
-        throw new Error(errorData.message || "Failed to delete user timeline.");
+        throw new Error(
+          errorData.message || "Failed to delete user timeline."
+        );
       }
       // remove from page
       setUserTimelines(userTimelines.filter((obj) => obj.id !== timeline_id));
@@ -197,7 +189,7 @@
     }
   };
 
-  // Redirect to login if no user is found
+  // Redirect to login if no user
   useEffect(() => {
     if (!user) {
       navigate("/signin");
@@ -210,7 +202,6 @@
 
   return (
     <motion.div
-<<<<<<< HEAD
       initial={{ opacity: 0 }}
       animate={{ opacity: 1 }}
       exit={{ opacity: 0 }}
@@ -221,124 +212,58 @@
           <div className="col-12 col-md-4 d-flex flex-column align-items-center text-center mx-auto">
             <h2 className="mb-4">My Profile</h2>
             <div className="profile-container d-flex">
-              <div className="max-w-sm w-full"> {/* Changed from max-w-xs to max-w-sm */}
-                <div className="bg-white shadow-xl rounded-lg py-4"> {/* Increased padding */}
-                  <div className="photo-wrapper p-3"> {/* Increased padding */}
+              <div className="max-w-sm w-full">
+                <div className="bg-white shadow-xl rounded-lg py-4">
+                  <div className="photo-wrapper p-3">
                     <img
                       className="w-40 h-40 rounded-full mx-auto"
-                      src="https://www.gravatar.com/avatar/2acfb745ecf9d4dccb3364752d17f65f?s=260&d=mp"
+                      src="https://www.svgrepo.com/download/374554/avatar-loading.svg" // replace when upload available
                       alt="Profile Avatar"
                     />
                   </div>
-                  <div className="p-3"> {/* Increased padding */}
-                    <h3 className="text-center text-2xl text-gray-900 font-medium leading-8"> {/* Increased text size */}
+                  <div className="p-3">
+                    <h3 className="text-center text-2xl text-gray-900 font-medium leading-8">
                       {userInfo[0]?.value || "Full Name"}
                     </h3>
-                    <div className="text-center text-gray-400 text-sm font-semibold"> {/* Increased text size */}
+                    <div className="text-center text-gray-400 text-sm font-semibold">
                       <p>User</p>
                     </div>
-                    <table className="text-sm my-4"> {/* Increased text size and margin */}
+                    <table className="text-sm my-4">
                       <tbody>
                         <tr>
-                          <td className="px-3 py-2 text-gray-500 font-semibold">Full Name</td> {/* Increased padding */}
-                          <td className="px-3 py-2">{userInfo[0]?.value || "NULL"}</td>
+                          <td className="px-3 py-2 text-gray-500 font-semibold">
+                            Full Name
+                          </td>
+                          <td className="px-3 py-2">
+                            {userInfo[0]?.value || "NULL"}
+                          </td>
                         </tr>
                         <tr>
-                          <td className="px-3 py-2 text-gray-500 font-semibold">Email</td>
-                          <td className="px-3 py-2">{userInfo[1]?.value || "NULL"}</td>
+                          <td className="px-3 py-2 text-gray-500 font-semibold">
+                            Email
+                          </td>
+                          <td className="px-3 py-2">
+                            {userInfo[1]?.value || "NULL"}
+                          </td>
                         </tr>
                       </tbody>
                     </table>
                   </div>
-=======
-    initial={{ opacity: 0 }}
-    animate={{ opacity: 1 }}
-    exit={{ opacity: 0 }}
-    transition={{ duration: 0.7 }}
-  >
-    <div className="container-fluid">
-      <div className="row vh-100">
-      <div className="col-12 col-md-4 d-flex flex-column align-items-center text-center mx-auto">
-  <h2 className="mb-4">My Profile</h2>
-  <div className="profile-container d-flex">
-    <div className="max-w-sm w-full"> {/* Changed from max-w-xs to max-w-sm */}
-      <div className="bg-white shadow-xl rounded-lg py-4"> {/* Increased padding */}
-        <div className="photo-wrapper p-3"> {/* Increased padding */}
-          <img
-            className="w-40 h-40 rounded-full mx-auto" 
-            src="https://www.svgrepo.com/download/374554/avatar-loading.svg" //replace when upload available
-            alt="Profile Avatar"
-          />
-        </div>
-        <div className="p-3"> {/* Increased padding */}
-          <h3 className="text-center text-2xl text-gray-900 font-medium leading-8"> {/* Increased text size */}
-            {userInfo[0]?.value || "Full Name"}
-          </h3>
-          <div className="text-center text-gray-400 text-sm font-semibold"> {/* Increased text size */}
-            <p>User</p>
-          </div>
-          <table className="text-sm my-4"> {/* Increased text size and margin */}
-            <tbody>
-              <tr>
-                <td className="px-3 py-2 text-gray-500 font-semibold">Full Name</td> {/* Increased padding */}
-                <td className="px-3 py-2">{userInfo[0]?.value || "NULL"}</td>
-              </tr>
-              <tr>
-                <td className="px-3 py-2 text-gray-500 font-semibold">Email</td>
-                <td className="px-3 py-2">{userInfo[1]?.value || "NULL"}</td>
-              </tr>
-            </tbody>
-          </table>
-        </div>
-      </div>
-    </div>
-    {/* Separator Line */}
-    <div className="separator-line"></div>
-  </div>
-
-</div>
-        {/* Right Side - My Timelines (Unchanged) */}
-        <div className="col-12 col-md-6 d-flex flex-column text-center mx-auto mt-3 mt-md-0">
-          <h2 className="mb-5">My Timelines</h2>
-          {userTimelines.length === 0 ? (
-            <Link to="/timeline_initial">
-              <p>You haven't saved any timelines yet, click here to start now!</p>
-            </Link>
-          ) : (
-            <div className="list-group">
-              {userTimelines.map((obj) => (
-                <div
-                  key={obj.id}
-                  className="timeline-box d-flex align-items-center justify-content-between"
-                >
-                  <span
-                    className="timeline-link"
-                    onClick={() => handleTimelineClick(obj)}
-                  >
-                    <span className="timeline-text">{obj.name}</span>
-                    <span className="timeline-text">
-                      Last Modified: {moment(obj.last_modified).format("MMM DD, YYYY h:mm A")}
-                    </span>
-                  </span>
-                  <button onClick={() => handleDeleteClick(obj)}
-                    className="timeline-delete btn btn-lg p-0 border-0 bg-transparent">
-                     <TrashLogo size={25} className="me-1 text-danger" /> {/* Added text-danger for red icon */}
-                  </button>
->>>>>>> 3fedc06e
                 </div>
               </div>
               {/* Separator Line */}
               <div className="separator-line"></div>
             </div>
-
           </div>
-<<<<<<< HEAD
-          {/* Right Side - My Timelines (Unchanged) */}
+
+          {/* Right Side - My Timelines */}
           <div className="col-12 col-md-6 d-flex flex-column text-center mx-auto mt-3 mt-md-0">
             <h2 className="mb-5">My Timelines</h2>
             {userTimelines.length === 0 ? (
               <Link to="/timeline_initial">
-                <p>You haven't saved any timelines yet, click here to start now!</p>
+                <p>
+                  You haven't saved any timelines yet, click here to start now!
+                </p>
               </Link>
             ) : (
               <div className="list-group">
@@ -353,12 +278,17 @@
                     >
                       <span className="timeline-text">{obj.name}</span>
                       <span className="timeline-text">
-                        Last Modified: {moment(obj.last_modified).format("MMM DD, YYYY h:mm A")}
+                        Last Modified:{" "}
+                        {moment(obj.last_modified).format(
+                          "MMM DD, YYYY h:mm A"
+                        )}
                       </span>
                     </span>
-                    <button onClick={() => handleDeleteClick(obj)}
-                      className="timeline-delete btn btn-lg p-0 border-0 bg-transparent">
-                      <TrashLogo size={25} className="me-1 text-danger" /> {/* Added text-danger for red icon */}
+                    <button
+                      onClick={() => handleDeleteClick(obj)}
+                      className="timeline-delete btn btn-lg p-0 border-0 bg-transparent"
+                    >
+                      <TrashLogo size={25} className="me-1 text-danger" />
                     </button>
                   </div>
                 ))}
@@ -368,24 +298,6 @@
                 </Link>
               </div>
             )}
-=======
-          <div className="tw-flex tw-gap-4">
-            <button
-              className="btn btn-danger tw-w-full"
-              onClick={() => {
-                handleDelete(timelineToDelete?.id);
-                setShowModal(false);
-              }}
-            >
-              Delete
-            </button>
-            <button
-              className="btn btn-light tw-w-full"
-              onClick={() => setShowModal(false)}
-            >
-              Cancel
-            </button>
->>>>>>> 3fedc06e
           </div>
         </div>
 
@@ -405,7 +317,7 @@
               <button
                 className="btn btn-danger tw-w-full"
                 onClick={() => {
-                  handleDelete(timelineToDelete.timeline_id);
+                  handleDelete(timelineToDelete?.id);
                   setShowModal(false);
                 }}
               >
