--- conflicted
+++ resolved
@@ -8,7 +8,8 @@
 import '../css/SignInPage.css';
 import { motion } from 'framer-motion';
 import { LoginError } from '../middleware/SentryErrors';
-const REACT_APP_SERVER = process.env.REACT_APP_SERVER||'http://localhost:8000';
+
+const REACT_APP_SERVER = process.env.REACT_APP_SERVER || 'http://localhost:8000';
 //This is the login page with a standard form that is sent to the server for validation. Redirects to UserPage.js upon success
 function LogInPage() {
   const [email, setEmail] = useState('');
@@ -48,26 +49,11 @@
     setLoading(true); // Start loading
 
     try {
-<<<<<<< HEAD
-      const response = await fetch(
-        `${REACT_APP_SERVER}/auth/login`,
-        {
-          method: 'POST',
-          credentials: 'include',
-          headers: {
-            'Content-Type': 'application/json',
-          },
-          body: JSON.stringify({
-            email,
-            password,
-          }),
-=======
-      const response = await fetch(`${process.env.REACT_APP_SERVER}/auth/login`, {
+      const response = await fetch(`${REACT_APP_SERVER}/auth/login`, {
         method: 'POST',
         credentials: 'include',
         headers: {
           'Content-Type': 'application/json',
->>>>>>> e687efa4
         },
         body: JSON.stringify({
           email,
