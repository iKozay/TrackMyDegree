import '../css/TimelineSetupPage.css';
import React, { useState, useRef, useEffect } from 'react';
import PropTypes from 'prop-types';
import { useNavigate } from 'react-router-dom';
import { motion } from 'framer-motion';
import * as Sentry from '@sentry/react';
import InformationForm from '../components/InformationForm';
import UploadBox from '../components/UploadBox';
<<<<<<< HEAD
import { api } from '../api/http-api-client';
import InstructionsModal from '../components/InstructionModal';
=======
import { parsePdfFile, extractAcceptanceDetails } from '../utils/AcceptanceUtils';
import { api } from '../api/http-api-client';
>>>>>>> 60083ccd

//This page creates an initial timeline using either manually entered information or by parsing an acceptance letter or a transcript
/**
 * TimelineSetupPage Component - Dual-mode timeline creation page
 *
 * Two creation paths:
 * 1. Manual Form: User selects degree, starting term/year, and program options (Co-op/Extended Credit)
 * 2. PDF Upload: Processes acceptance letter or transcript PDFs to auto-extract degree, terms, exemptions, and program info
 *
 * Backend Integration:
 * - Fetches available degrees from server API (/degree/getAllDegrees)
 * - Uses Sentry for error tracking
 * - PDF Parsing: Uploads files to server API (/upload/parse) for data extraction
 *
 * Navigation: Redirects to TimelinePage (/timeline_change) with extracted/selected data
 * Storage: Clears previous timeline data in localStorage before processing
 */
<<<<<<< HEAD

=======
>>>>>>> 60083ccd
const TimelineSetupPage = ({ onDataProcessed }) => {
  const isFirstRender = useRef(true);
  const [degrees, setDegrees] = useState();
  const navigate = useNavigate();

  const [isModalOpen, setIsModalOpen] = useState(false);
  const toggleModal = () => setIsModalOpen(!isModalOpen);

  useEffect(() => {
    if (isFirstRender.current) {
      onDataProcessed(); // Clear old timeline data on load
      isFirstRender.current = false;
    }
  }, [onDataProcessed]);

  // get a list of all degrees by name
  const getDegrees = async () => {
    try {
      const response = await api.post(`/degree/getAllDegrees`); //this should be a get request but backend is currently set to post
      setDegrees(response.degrees);
    } catch (err) {
      alert('Error fetching degrees from server. Please try again later.');
      Sentry.captureException(err);
      console.error(err.message);
    }
  };

  useEffect(() => {
<<<<<<< HEAD
=======
    // get a list of all degrees by name
    // TODO: Add loader while fetching degrees from API
    const getDegrees = async () => {
      // TODO: Add proper error handling and user feedback for API failures
      try {
        const jsonData = await api.post('/degree/getAllDegrees');
        console.log('Degrees:', jsonData);
        setDegrees(jsonData.degrees);
      } catch (err) {
        Sentry.captureException(err);
        console.error(err.message);
      }
    };
>>>>>>> 60083ccd
    getDegrees();
  }, []);

  const processFile = async (file) => {
    localStorage.setItem('Timeline_Name', null);
    const formData = new FormData();
    formData.append('file', file);
    try {
      const response = await api.post(`/upload/parse`, formData);
      const { extractedCourses, details } = response.data;
      if (!extractedCourses && !details) return;

      if (!degrees || degrees.length === 0) {
        alert('Error fetching degrees from server. Please try again later.');
        return;
      }

      // Match extracted degree with available degrees
      const degree = details.degreeConcentration?.toLowerCase() || 'Unknown Degree';
      const matched_degree = degrees.find(
        (d) => degree.toLowerCase().includes(d.name.split(' ').slice(1).join(' ').toLowerCase()), // remove first word (BcompsC/Beng/etc.) and match rest
      );

      if (!matched_degree) {
        alert(
          `The extracted degree "${details.degreeConcentration}" does not match any available degrees in our system.`,
        );
        return;
      }

      if (!extractedCourses || extractedCourses.length === 0) {
        alert('No Course Extracted From the Document.');
        return; //maybe don't return and let the user proceed with an empty timeline?
      }

      //send the processed data to the TimelinePage
      onDataProcessed({
        transcriptData: extractedCourses,
        degreeId: matched_degree.id,
        isExtendedCredit: details.extendedCreditProgram || false,
        credits_Required: details.minimumProgramLength || matched_degree?.totalCredits,
      });
      navigate('/timeline_change', {
        state: {
          coOp: details.coopProgram,
          credits_Required: details.minimumProgramLength || matched_degree?.totalCredits,
          extendedCredit: details.extendedCreditProgram,
          creditDeficiency: details.deficienciesCourses?.length > 0,
        },
      }); // Navigate to TimelinePage
    } catch (error) {
      console.error('Error processing transcript file:', error);
      alert(error.message || 'An error occurred while processing the file.');
    }
  };

  return (
    <motion.div initial={{ opacity: 0 }} animate={{ opacity: 1 }} exit={{ opacity: 0 }} transition={{ duration: 0.5 }}>
      <div className="top-down">
        <div className="g-container">
          <InformationForm degrees={degrees} />

          <div className="or-divider">OR</div>

          <div className="upload-container-al">
            <h2>Upload Acceptance Letter or Unofficial Transcript </h2>
            <p>
              Upload your acceptance letter or your unofficial transcript to automatically fill out the required
              information
            </p>
            <UploadBox processFile={processFile} />

            <hr className="divider" />

            <p>Click here to get see a guide on how to get the unofficial transcript!</p>
            <button onClick={toggleModal} className="open-modal-btn">
              How to Download Your Transcript
            </button>
          </div>
        </div>
      </div>
      <InstructionsModal isOpen={isModalOpen} toggleModal={toggleModal} />
    </motion.div>
  );
};
TimelineSetupPage.propTypes = {
  onDataProcessed: PropTypes.func,
};

export default TimelineSetupPage;<|MERGE_RESOLUTION|>--- conflicted
+++ resolved
@@ -6,13 +6,8 @@
 import * as Sentry from '@sentry/react';
 import InformationForm from '../components/InformationForm';
 import UploadBox from '../components/UploadBox';
-<<<<<<< HEAD
 import { api } from '../api/http-api-client';
 import InstructionsModal from '../components/InstructionModal';
-=======
-import { parsePdfFile, extractAcceptanceDetails } from '../utils/AcceptanceUtils';
-import { api } from '../api/http-api-client';
->>>>>>> 60083ccd
 
 //This page creates an initial timeline using either manually entered information or by parsing an acceptance letter or a transcript
 /**
@@ -30,10 +25,6 @@
  * Navigation: Redirects to TimelinePage (/timeline_change) with extracted/selected data
  * Storage: Clears previous timeline data in localStorage before processing
  */
-<<<<<<< HEAD
-
-=======
->>>>>>> 60083ccd
 const TimelineSetupPage = ({ onDataProcessed }) => {
   const isFirstRender = useRef(true);
   const [degrees, setDegrees] = useState();
@@ -48,36 +39,20 @@
       isFirstRender.current = false;
     }
   }, [onDataProcessed]);
-
-  // get a list of all degrees by name
-  const getDegrees = async () => {
-    try {
-      const response = await api.post(`/degree/getAllDegrees`); //this should be a get request but backend is currently set to post
-      setDegrees(response.degrees);
-    } catch (err) {
-      alert('Error fetching degrees from server. Please try again later.');
-      Sentry.captureException(err);
-      console.error(err.message);
-    }
-  };
-
+  
+  
   useEffect(() => {
-<<<<<<< HEAD
-=======
     // get a list of all degrees by name
-    // TODO: Add loader while fetching degrees from API
     const getDegrees = async () => {
-      // TODO: Add proper error handling and user feedback for API failures
       try {
-        const jsonData = await api.post('/degree/getAllDegrees');
-        console.log('Degrees:', jsonData);
-        setDegrees(jsonData.degrees);
+        const response = await api.post(`/degree/getAllDegrees`); //this should be a get request but backend is currently set to post
+        setDegrees(response.degrees);
       } catch (err) {
+        alert('Error fetching degrees from server. Please try again later.');
         Sentry.captureException(err);
         console.error(err.message);
       }
     };
->>>>>>> 60083ccd
     getDegrees();
   }, []);
 
