--- conflicted
+++ resolved
@@ -13,14 +13,8 @@
   useEffect(() => {
     const verifySession = async () => {
       try {
-<<<<<<< HEAD
-        const response = await fetch(`${process.env.REACT_APP_SERVER}/auth/refresh`, {
-          method: 'POST',
-          credentials: 'include', // Sends refresh token cookie to backend for validation
-=======
-        const user_data = await api.get('/session/refresh', {
+        const user_data = await api.post('/auth/refresh', {
           credentials: 'include',
->>>>>>> 60083ccd
         });
 
         setIsLoggedIn(true);
@@ -45,12 +39,7 @@
   const logout = () => {
     const destrySession = async () => {
       try {
-<<<<<<< HEAD
-        const response = await fetch(`${process.env.REACT_APP_SERVER}/auth/logout`, {
-          method: 'POST',
-=======
-        await api.get('/session/destroy', {
->>>>>>> 60083ccd
+        await api.post('/auth/logout', {
           credentials: 'include',
         });
       } catch (error) {
