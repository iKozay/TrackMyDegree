--- conflicted
+++ resolved
@@ -1,11 +1,7 @@
 import Button from 'react-bootstrap/Button';
 import React, { useRef, useState } from 'react';
-<<<<<<< HEAD
 import PropTypes from "prop-types";
 import '../css/UploadBox.css';
-=======
-import PropTypes from 'prop-types';
->>>>>>> c7c5348f
 
 const UploadBox = ({ processFile }) => {
   const [fileName, setFileName] = useState('No file chosen');
@@ -62,16 +58,7 @@
 
   return (
     <>
-<<<<<<< HEAD
       <div className="upload-box-al" onDragOver={handleDragOver} onDragLeave={handleDragLeave} onDrop={handleDrop}>
-=======
-      <div
-        className="upload-box-al upload-box"
-        onDragOver={handleDragOver}
-        onDragLeave={handleDragLeave}
-        onDrop={handleDrop}
-      >
->>>>>>> c7c5348f
         <p>Drag and Drop file</p>
         or
         <label htmlFor="file-upload" className="file-label">
