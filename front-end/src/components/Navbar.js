// src/components/Navbar.js
import React, { useContext, useEffect, useRef } from 'react';
import { useNavigate, Link } from 'react-router-dom';
import { AuthContext } from '../middleware/AuthContext';
import 'bootstrap/dist/css/bootstrap.min.css';
import 'bootstrap/dist/js/bootstrap.bundle.min.js';
import '../css/Navbar.css';
import userIcon from '../icons/userIcon2.png';
import logoutIcon from '../icons/logoutIcon.png';

const Navbar = () => {
	const { isLoggedIn, logout, user } = useContext(AuthContext);
	const navigate = useNavigate();
	const menuRef = useRef(null);

  // Handle logout logic
  const handleLogout = () => {
    logout();
    navigate('/signin');
  };

  // Toggle menu
  const toggleMenu = () => {
    const body = document.body;
    const navbarCollapse = document.getElementById('navbarNavAltMarkup');
    const isMenuOpen = body.classList.contains('menu-open');

    if (isMenuOpen) {
      body.classList.remove('menu-open');
      navbarCollapse.classList.remove('show');
    } else {
      body.classList.add('menu-open');
      navbarCollapse.classList.add('show');
    }
  };

  // Close menu on outside click
  useEffect(() => {
    const handleOutsideClick = (event) => {
      const body = document.body;
      const navbarCollapse = document.getElementById('navbarNavAltMarkup');

      if (
        menuRef.current &&
        !menuRef.current.contains(event.target) &&
        body.classList.contains('menu-open')
      ) {
        body.classList.remove('menu-open');
        navbarCollapse.classList.remove('show');
      }
    };

    document.addEventListener('mousedown', handleOutsideClick);
    return () => {
      document.removeEventListener('mousedown', handleOutsideClick);
    };
  }, []);

  return (
    <div ref={menuRef}>
<<<<<<< HEAD
    <nav className="navbar navbar-expand-lg custom-navbar custom-navbar-height custom-navbar-padding">
      <div className="container-fluid custom-navbar-left-align">
        <Link className="navbar-brand custom-navbar-brand-left" to="/">
          <span className="brand-text">TrackMyDegree🎓</span>
          <span className="brand-emoji">🎓</span>
        </Link>
        <button
          className="navbar-toggler"
          type="button"
          onClick={toggleMenu}
          aria-expanded="false"
          aria-label="Toggle navigation"
        >
          <span className="navbar-toggler-icon"></span>
        </button>
        <div className="collapse navbar-collapse" id="navbarNavAltMarkup">
          <div className="navbar-nav custom-nav-links">
            <Link className="nav-link active" aria-current="page" to="/">
              Home
            </Link>
            <p className={"nav-separator"}>|</p>
            <Link className="nav-link" to="/timeline_initial">
              Timeline
            </Link>
            <p className={"nav-separator"}>|</p>
            <Link className="nav-link" to="/courselist">
              Courses
            </Link>
            {/* <Link className="nav-link" to="/uploadTranscript">
              Upload Transcript
            </Link> */}
          </div>
          {isLoggedIn ? (
=======
      <nav className="navbar navbar-expand-lg custom-navbar custom-navbar-height custom-navbar-padding">
        <div className="container-fluid custom-navbar-left-align">
          <a className="navbar-brand custom-navbar-brand-left" href="/">
            <span className="brand-text">TrackMyDegree🎓</span>
            <span className="brand-emoji">🎓</span>
          </a>
          <button
            className="navbar-toggler"
            type="button"
            onClick={toggleMenu}
            aria-expanded="false"
            aria-label="Toggle navigation"
          >
            <span className="navbar-toggler-icon"></span>
          </button>
          <div className="collapse navbar-collapse" id="navbarNavAltMarkup">
            <div className="navbar-nav custom-nav-links">
              <a className="nav-link active" aria-current="page" href="/">
                Home
              </a>
              <p className={'nav-separator'}>|</p>
              <a className="nav-link" href="/timeline_initial">
                Timeline
              </a>
              <p className={'nav-separator'}>|</p>
              <a className="nav-link" href="/courselist">
                Courses
              </a>
              {/* <a className="nav-link" href="/uploadTranscript">
              Upload Transcript
            </a> */}
            </div>
            {isLoggedIn ? (
>>>>>>> ada92e90
              <>
                <div className="navbar-right-buttons">
                  <Link to="/user">
                    <button className="navbar-user">
                      <img
                        src={userIcon}
                        alt="User Icon"
                        className="user-icon"
                      />
                      <span className="user-name">
                        {user.fullname || 'NULL'}
                      </span>
                    </button>
                  </Link>
                  <Link to="/signin">
                    <button className="navbar-user" onClick={handleLogout}>
                      <img
                        src={logoutIcon}
                        alt="Logout Icon"
                        className="logout-icon"
                      />
                      <span className="user-name">Log Out</span>
                    </button>
                  </Link>
                </div>
              </>
            ) : (
              <div className="navbar-right-buttons">
                <Link to="/signin">
                  <button className="navbar-button navbar-button-signin">
                    Sign in
                  </button>
                </Link>
                <Link to="/signup">
                  <button className="navbar-button navbar-button-register">
                    Register
                  </button>
                </Link>
              </div>
            )}
          </div>
        </div>
      </nav>
    </div>
  );
};

export default Navbar;<|MERGE_RESOLUTION|>--- conflicted
+++ resolved
@@ -58,7 +58,6 @@
 
   return (
     <div ref={menuRef}>
-<<<<<<< HEAD
     <nav className="navbar navbar-expand-lg custom-navbar custom-navbar-height custom-navbar-padding">
       <div className="container-fluid custom-navbar-left-align">
         <Link className="navbar-brand custom-navbar-brand-left" to="/">
@@ -79,11 +78,11 @@
             <Link className="nav-link active" aria-current="page" to="/">
               Home
             </Link>
-            <p className={"nav-separator"}>|</p>
+            <p className={'nav-separator'}>|</p>
             <Link className="nav-link" to="/timeline_initial">
               Timeline
             </Link>
-            <p className={"nav-separator"}>|</p>
+            <p className={'nav-separator'}>|</p>
             <Link className="nav-link" to="/courselist">
               Courses
             </Link>
@@ -92,41 +91,6 @@
             </Link> */}
           </div>
           {isLoggedIn ? (
-=======
-      <nav className="navbar navbar-expand-lg custom-navbar custom-navbar-height custom-navbar-padding">
-        <div className="container-fluid custom-navbar-left-align">
-          <a className="navbar-brand custom-navbar-brand-left" href="/">
-            <span className="brand-text">TrackMyDegree🎓</span>
-            <span className="brand-emoji">🎓</span>
-          </a>
-          <button
-            className="navbar-toggler"
-            type="button"
-            onClick={toggleMenu}
-            aria-expanded="false"
-            aria-label="Toggle navigation"
-          >
-            <span className="navbar-toggler-icon"></span>
-          </button>
-          <div className="collapse navbar-collapse" id="navbarNavAltMarkup">
-            <div className="navbar-nav custom-nav-links">
-              <a className="nav-link active" aria-current="page" href="/">
-                Home
-              </a>
-              <p className={'nav-separator'}>|</p>
-              <a className="nav-link" href="/timeline_initial">
-                Timeline
-              </a>
-              <p className={'nav-separator'}>|</p>
-              <a className="nav-link" href="/courselist">
-                Courses
-              </a>
-              {/* <a className="nav-link" href="/uploadTranscript">
-              Upload Transcript
-            </a> */}
-            </div>
-            {isLoggedIn ? (
->>>>>>> ada92e90
               <>
                 <div className="navbar-right-buttons">
                   <Link to="/user">
