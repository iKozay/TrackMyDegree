--- conflicted
+++ resolved
@@ -1,24 +1,13 @@
 // src/components/ProtectedRoute.js
-<<<<<<< HEAD
-import React, { useContext } from "react";
-import { Navigate } from "react-router-dom";
-import { AuthContext } from "../middleware/AuthContext";
-=======
 import React, { useContext } from 'react';
 import { Navigate } from 'react-router-dom';
-import { AuthContext } from '../AuthContext';
->>>>>>> 08ec333a
+import { AuthContext } from '../middleware/AuthContext';
 
 const ProtectedRoute = ({ children }) => {
 	const { isLoggedIn, loading } = useContext(AuthContext);
 
-<<<<<<< HEAD
-	// Debugging log
-	console.log("ProtectedRoute: isLoggedIn =", isLoggedIn, "loading =", loading);
-=======
   // Debugging log
   console.log('ProtectedRoute: isLoggedIn =', isLoggedIn, 'loading =', loading);
->>>>>>> 08ec333a
 
 	if (loading) {
 		// You can return a loading spinner or just null until we know if the user is logged in
